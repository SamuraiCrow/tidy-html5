/* parser.c -- HTML Parser

  (c) 1998-2007 (W3C) MIT, ERCIM, Keio University
  See tidy.h for the copyright notice.

*/

#include "tidy-int.h"
#include "lexer.h"
#include "parser.h"
#include "message.h"
#include "clean.h"
#include "tags.h"
#include "tmbstr.h"
#include "sprtf.h"


/****************************************************************************//*
 ** MARK: - Forward Declarations
 ***************************************************************************/


static void ParseTag( TidyDocImpl* doc, Node *node, GetTokenMode mode );


<<<<<<< HEAD
/*
 insert "node" into markup tree as the first element
 of content of "element"
*/
void TY_(InsertNodeAtStart)(Node *element, Node *node)
{
    node->parent = element;
=======
/****************************************************************************//*
 ** MARK: - Configuration Options
 ***************************************************************************/
>>>>>>> 0cfaff64


/**
 *  Issue #72  - Need to know to avoid error-reporting - no warning only if
 *               --show-body-only yes.
 *  Issue #132 - Likewise avoid warning if showing body only.
 */
#define showingBodyOnly(doc) (cfgAutoBool(doc,TidyBodyOnly) == TidyYesState) ? yes : no


/***************************************************************************//*
 ** MARK: - Node Operations
 ***************************************************************************/


/**
 *  Insert "node" into markup tree in place of "element"
 *  which is moved to become the child of the node
 */
static void InsertNodeAsParent(Node *element, Node *node)
{
    node->content = element;
    node->last = element;
    node->parent = element->parent;
    element->parent = node;

    if (node->parent->content == element)
        node->parent->content = node;

    if (node->parent->last == element)
        node->parent->last = node;

    node->prev = element->prev;
    element->prev = NULL;

    if (node->prev)
        node->prev->next = node;

    node->next = element->next;
    element->next = NULL;

    if (node->next)
        node->next->prev = node;
}


/**
 *  Inserts node into element at an appropriate location based
 *  on the type of node being inserted.
 */
static Bool InsertMisc(Node *element, Node *node)
{
    if (node->type == CommentTag ||
        node->type == ProcInsTag ||
        node->type == CDATATag ||
        node->type == SectionTag ||
        node->type == AspTag ||
        node->type == JsteTag ||
        node->type == PhpTag )
    {
        TY_(InsertNodeAtEnd)(element, node);
        return yes;
    }

    if ( node->type == XmlDecl )
    {
        Node* root = element;
        while ( root && root->parent )
            root = root->parent;
        if ( root && !(root->content && root->content->type == XmlDecl))
        {
          TY_(InsertNodeAtStart)( root, node );
          return yes;
        }
    }

    /* Declared empty tags seem to be slipping through
    ** the cracks.  This is an experiment to figure out
    ** a decent place to pick them up.
    */
    if ( node->tag &&
         TY_(nodeIsElement)(node) &&
         TY_(nodeCMIsEmpty)(node) && TagId(node) == TidyTag_UNKNOWN &&
         (node->tag->versions & VERS_PROPRIETARY) != 0 )
    {
        TY_(InsertNodeAtEnd)(element, node);
        return yes;
    }

    return no;
}


/**
 *  Move node to the head, where element is used as starting
 *  point in hunt for head. normally called during parsing.
 */
static void MoveToHead( TidyDocImpl* doc, Node *element, Node *node )
{
    Node *head;

    TY_(RemoveNode)( node );  /* make sure that node is isolated */

    if ( TY_(nodeIsElement)(node) )
    {
        TY_(Report)(doc, element, node, TAG_NOT_ALLOWED_IN );

        head = TY_(FindHEAD)(doc);
        assert(head != NULL);

        TY_(InsertNodeAtEnd)(head, node);

        if ( node->tag->parser )
            ParseTag( doc, node, IgnoreWhitespace );
    }
    else
    {
        TY_(Report)(doc, element, node, DISCARDING_UNEXPECTED);
        TY_(FreeNode)( doc, node );
    }
}


/**
 *  Moves given node to end of body element.
 */
static void MoveNodeToBody( TidyDocImpl* doc, Node* node )
{
    Node* body = TY_(FindBody)( doc );
    if ( body )
    {
        TY_(RemoveNode)( node );
        TY_(InsertNodeAtEnd)( body, node );
    }
}


/**
 *  Unexpected content in table row is moved to just before the table in
 *  in accordance with Netscape and IE. This code assumes that node hasn't
 *  been inserted into the row.
 */
static void MoveBeforeTable( TidyDocImpl* ARG_UNUSED(doc), Node *row,
                            Node *node )
{
    Node *table;

    /* first find the table element */
    for (table = row->parent; table; table = table->parent)
    {
        if ( nodeIsTABLE(table) )
        {
            TY_(InsertNodeBeforeElement)( table, node );
            return;
        }
    }
    /* No table element */
    TY_(InsertNodeBeforeElement)( row->parent, node );
}


/**
 *  Generalised search for duplicate elements.
 *  Issue #166 - repeated <main> element.
 */
static Bool findNodeWithId( Node *node, TidyTagId tid )
{
    Node *content;
    while (node)
    {
        if (TagIsId(node,tid))
            return yes;
        /*\
         *   Issue #459 - Under certain circumstances, with many node this use of
         *   'for (content = node->content; content; content = content->content)'
         *   would produce a **forever** circle, or at least a very extended loop...
         *   It is sufficient to test the content, if it exists,
         *   to quickly iterate all nodes. Now all nodes are tested only once.
        \*/
        content = node->content;
        if (content)
        {
            if ( findNodeWithId(content,tid) )
                return yes;
        }
        node = node->next;
    }
    return no;
}


/**
 *  Perform a global search for an element.
 *  Issue #166 - repeated <main> element
 */
static Bool findNodeById( TidyDocImpl* doc, TidyTagId tid )
{
    Node *node = (doc ? doc->root.content : NULL);
    return findNodeWithId( node,tid );
}


/***************************************************************************//*
 ** MARK: - Decision Making
 ***************************************************************************/


/**
 *  Indicates whether or not element can be pruned based on content,
 *  user settings, etc.
 */
static Bool CanPrune( TidyDocImpl* doc, Node *element )
{
    if ( !cfgBool(doc, TidyDropEmptyElems) )
        return no;

    if ( TY_(nodeIsText)(element) )
        return yes;

    if ( element->content )
        return no;

    if ( element->tag == NULL )
        return no;

    if ( element->tag->model & CM_BLOCK && element->attributes != NULL )
        return no;

    if ( nodeIsA(element) && element->attributes != NULL )
        return no;

    if ( nodeIsP(element) && !cfgBool(doc, TidyDropEmptyParas) )
        return no;

    if ( element->tag->model & CM_ROW )
        return no;

    if ( element->tag->model & CM_EMPTY )
        return no;

    if ( nodeIsAPPLET(element) )
        return no;

    if ( nodeIsOBJECT(element) )
        return no;

    if ( nodeIsSCRIPT(element) && attrGetSRC(element) )
        return no;

    if ( nodeIsTITLE(element) )
        return no;

    /* #433359 - fix by Randy Waki 12 Mar 01 */
    if ( nodeIsIFRAME(element) )
        return no;

    /* fix for bug 770297 */
    if (nodeIsTEXTAREA(element))
        return no;

    /* fix for ISSUE #7 https://github.com/w3c/tidy-html5/issues/7 */
    if (nodeIsCANVAS(element))
        return no;
    
    if (nodeIsPROGRESS(element))
        return no;

    if ( attrGetID(element) || attrGetNAME(element) )
        return no;

    /* fix for bug 695408; a better fix would look for unknown and    */
    /* known proprietary attributes that make the element significant */
    if (attrGetDATAFLD(element))
        return no;

    /* fix for bug 723772, don't trim new-...-tags */
    if (element->tag->id == TidyTag_UNKNOWN)
        return no;

    if (nodeIsBODY(element))
        return no;

    if (nodeIsCOLGROUP(element))
        return no;

    /* HTML5 - do NOT drop empty option if it has attributes */
    if ( nodeIsOPTION(element) && element->attributes != NULL )
        return no;

    /* fix for #103 - don't drop empty dd tags lest document not validate */
    if (nodeIsDD(element))
        return no;

    return yes;
}


/**
 *  Indicates whether or not node is a descendant of a tag of the given tid.
 */
static Bool DescendantOf( Node *element, TidyTagId tid )
{
    Node *parent;
    for ( parent = element->parent;
         parent != NULL;
         parent = parent->parent )
    {
        if ( TagIsId(parent, tid) )
            return yes;
    }
    return no;
}


/**
 *  Indicates whether or not node is a descendant of a pre tag.
 */
static Bool IsPreDescendant(Node* node)
{
    Node *parent = node->parent;

    while (parent)
    {
        if (parent->tag && parent->tag->parser == TY_(ParsePre))
            return yes;

        parent = parent->parent;
    }

    return no;
}


/**
 *  Indicates whether or not trailing whitespace should be cleaned.
 */
static Bool CleanTrailingWhitespace(TidyDocImpl* doc, Node* node)
{
    Node* next;

    if (!TY_(nodeIsText)(node))
        return no;

    if (node->parent->type == DocTypeTag)
        return no;

    if (IsPreDescendant(node))
        return no;

    if (node->parent->tag && node->parent->tag->parser == TY_(ParseScript))
        return no;

    next = node->next;

    /* <p>... </p> */
    if (!next && !TY_(nodeHasCM)(node->parent, CM_INLINE))
        return yes;

    /* <div><small>... </small><h3>...</h3></div> */
    if (!next && node->parent->next && !TY_(nodeHasCM)(node->parent->next, CM_INLINE))
        return yes;

    if (!next)
        return no;

    if (nodeIsBR(next))
        return yes;

    if (TY_(nodeHasCM)(next, CM_INLINE))
        return no;

    /* <a href='/'>...</a> <p>...</p> */
    if (next->type == StartTag)
        return yes;

    /* <strong>...</strong> <hr /> */
    if (next->type == StartEndTag)
        return yes;

    /* evil adjacent text nodes, Tidy should not generate these :-( */
    if (TY_(nodeIsText)(next) && next->start < next->end
        && TY_(IsWhite)(doc->lexer->lexbuf[next->start]))
        return yes;

    return no;
}


/**
 *  Indicates whether or not leading whitespace should be cleaned.
 */
static Bool CleanLeadingWhitespace(TidyDocImpl* ARG_UNUSED(doc), Node* node)
{
    if (!TY_(nodeIsText)(node))
        return no;

    if (node->parent->type == DocTypeTag)
        return no;

    if (IsPreDescendant(node))
        return no;

    if (node->parent->tag && node->parent->tag->parser == TY_(ParseScript))
        return no;

    /* <p>...<br> <em>...</em>...</p> */
    if (nodeIsBR(node->prev))
        return yes;

    /* <p> ...</p> */
    if (node->prev == NULL && !TY_(nodeHasCM)(node->parent, CM_INLINE))
        return yes;

    /* <h4>...</h4> <em>...</em> */
    if (node->prev && !TY_(nodeHasCM)(node->prev, CM_INLINE) &&
        TY_(nodeIsElement)(node->prev))
        return yes;

    /* <p><span> ...</span></p> */
    if (!node->prev && !node->parent->prev && !TY_(nodeHasCM)(node->parent->parent, CM_INLINE))
        return yes;

    return no;
}


/**
 *  Indicates whether or not the content of the given node is acceptable
 *  content for pre elements
 */
static Bool PreContent( TidyDocImpl* ARG_UNUSED(doc), Node* node )
{
    /* p is coerced to br's, Text OK too */
    if ( nodeIsP(node) || TY_(nodeIsText)(node) )
        return yes;

    if ( node->tag == NULL ||
         nodeIsPARAM(node) ||
         !TY_(nodeHasCM)(node, CM_INLINE|CM_NEW) )
        return no;

    return yes;
}


/**
 *  Indicates whether or not the only content model for the given node
 *  is CM_INLINE.
 */
static Bool nodeCMIsOnlyInline( Node* node )
{
    return TY_(nodeHasCM)( node, CM_INLINE ) && !TY_(nodeHasCM)( node, CM_BLOCK );
}


/***************************************************************************//*
 ** MARK: - Information Accumulation
 ***************************************************************************/


/**
 *  Errors in positioning of form start or end tags
 *  generally require human intervention to fix.
 *  Issue #166 - repeated <main> element also uses this flag
 *  to indicate duplicates, discarded.
 */
static void BadForm( TidyDocImpl* doc )
{
    doc->badForm |= flg_BadForm;
}


/***************************************************************************//*
 ** MARK: - Fixes and Touchup
 ***************************************************************************/


/**
 *  This maps
 *     <em>hello </em><strong>world</strong>
 *  to
 *     <em>hello</em> <strong>world</strong>
 *
 *  If last child of element is a text node
 *  then trim trailing white space character
 *  moving it to after element's end tag.
 */
static void TrimTrailingSpace( TidyDocImpl* doc, Node *element, Node *last )
{
    Lexer* lexer = doc->lexer;
    byte c;

    if (TY_(nodeIsText)(last))
    {
        if (last->end > last->start)
        {
            c = (byte) lexer->lexbuf[ last->end - 1 ];

            if ( c == ' ' )
            {
                last->end -= 1;
                if ( (element->tag->model & CM_INLINE) &&
                     !(element->tag->model & CM_FIELD) )
                    lexer->insertspace = yes;
            }
        }
    }
}


/**
 *  This maps
 *     <p>hello<em> world</em>
 *  to
 *     <p>hello <em>world</em>
 *
 *  Trims initial space, by moving it before the
 *  start tag, or if this element is the first in
 *  parent's content, then by discarding the space
 */
static void TrimInitialSpace( TidyDocImpl* doc, Node *element, Node *text )
{
    Lexer* lexer = doc->lexer;
    Node *prev, *node;

    if ( TY_(nodeIsText)(text) && 
         lexer->lexbuf[text->start] == ' ' && 
         text->start < text->end )
    {
        if ( (element->tag->model & CM_INLINE) &&
             !(element->tag->model & CM_FIELD) )
        {
            prev = element->prev;

            if (TY_(nodeIsText)(prev))
            {
                if (prev->end == 0 || lexer->lexbuf[prev->end - 1] != ' ')
                    lexer->lexbuf[(prev->end)++] = ' ';

                ++(element->start);
            }
            else /* create new node */
            {
                node = TY_(NewNode)(lexer->allocator, lexer);
                node->start = (element->start)++;
                node->end = element->start;
                lexer->lexbuf[node->start] = ' ';
                TY_(InsertNodeBeforeElement)(element ,node);
                DEBUG_LOG(SPRTF("TrimInitialSpace: Created text node, inserted before <%s>\n",
                    (element->element ? element->element : "unknown")));
            }
        }

        /* discard the space in current node */
        ++(text->start);
    }
}


/**
 *  Cleans whitespace from text nodes, and drops such nodes if emptied
 *  completely as a result.
 */
static void CleanSpaces(TidyDocImpl* doc, Node* node)
{
    Node* next;

    while (node)
    {
        next = node->next;

        if (TY_(nodeIsText)(node) && CleanLeadingWhitespace(doc, node))
            while (node->start < node->end && TY_(IsWhite)(doc->lexer->lexbuf[node->start]))
                ++(node->start);

        if (TY_(nodeIsText)(node) && CleanTrailingWhitespace(doc, node))
            while (node->end > node->start && TY_(IsWhite)(doc->lexer->lexbuf[node->end - 1]))
                --(node->end);

        if (TY_(nodeIsText)(node) && !(node->start < node->end))
        {
            TY_(RemoveNode)(node);
            TY_(FreeNode)(doc, node);
            node = next;

            continue;
        }

        if (node->content)
            CleanSpaces(doc, node->content);

        node = next;
    }
}


/**
 *  Move initial and trailing space out.
 *  This routine maps:
 *     hello<em> world</em>
 *  to
 *     hello <em>world</em>
 *  and
 *     <em>hello </em><strong>world</strong>
 *  to
 *     <em>hello</em> <strong>world</strong>
 */
static void TrimSpaces( TidyDocImpl* doc, Node *element)
{
    Node* text = element->content;

    if (nodeIsPRE(element) || IsPreDescendant(element))
        return;

    if (TY_(nodeIsText)(text))
        TrimInitialSpace(doc, element, text);

    text = element->last;

    if (TY_(nodeIsText)(text))
        TrimTrailingSpace(doc, element, text);
}


/**
 *  The doctype has been found after other tags,
 *  and needs moving to before the html element
 */
static void InsertDocType( TidyDocImpl* doc, Node *element, Node *doctype )
{
    Node* existing = TY_(FindDocType)( doc );
    if ( existing )
    {
        TY_(Report)(doc, element, doctype, DISCARDING_UNEXPECTED );
        TY_(FreeNode)( doc, doctype );
    }
    else
    {
        TY_(Report)(doc, element, doctype, DOCTYPE_AFTER_TAGS );
        while ( !nodeIsHTML(element) )
            element = element->parent;
        TY_(InsertNodeBeforeElement)( element, doctype );
    }
}



/**
 *  Adds style information as a class in the document or a property
 *  of the node to prevent indentation of inferred UL tags.
 */
static void AddClassNoIndent( TidyDocImpl* doc, Node *node )
{
    ctmbstr sprop =
    "padding-left: 2ex; margin-left: 0ex"
    "; margin-top: 0ex; margin-bottom: 0ex";
    if ( !cfgBool(doc, TidyDecorateInferredUL) )
        return;
    if ( cfgBool(doc, TidyMakeClean) )
        TY_(AddStyleAsClass)( doc, node, sprop );
    else
        TY_(AddStyleProperty)( doc, node, sprop );
}


/**
 *  If a table row is empty then insert an empty cell. This practice is
 *  consistent with browser behavior and avoids potential problems with
 *  row spanning cells.
 */
static void FixEmptyRow(TidyDocImpl* doc, Node *row)
{
    Node *cell;

    if (row->content == NULL)
    {
        cell = TY_(InferredTag)(doc, TidyTag_TD);
        TY_(InsertNodeAtEnd)(row, cell);
        TY_(Report)(doc, row, cell, MISSING_STARTTAG);
    }
}


<<<<<<< HEAD
    /*\
     *  Issue #212 - If it is likely that it may be necessary
     *  to move a leading space into a text node before this
     *  element, then keep the mode MixedContent to keep any
     *  leading space
    \*/
    if ( !(element->tag->model & CM_INLINE) ||
          (element->tag->model & CM_FIELD ) )
    {
        mode = IgnoreWhitespace;
    }
    else if (mode == IgnoreWhitespace)
    {
        /* Issue #212 - Further fix in case ParseBlock() is called with 'IgnoreWhitespace'
           when such a leading space may need to be inserted before this element to 
           preserve the browser view */
        mode = MixedContent;
    }
=======
/***************************************************************************//*
 ** MARK: - Parsers Support
 ***************************************************************************/
>>>>>>> 0cfaff64


/**
 *  Structure used by FindDescendant_cb.
 */
struct MatchingDescendantData
{
    Node *found_node;
    Bool *passed_marker_node;

    /* input: */
    TidyTagId matching_tagId;
    Node *node_to_find;
    Node *marker_node;
};


/**
 *  The main engine for FindMatchingDescendant.
 */
static NodeTraversalSignal FindDescendant_cb(TidyDocImpl* ARG_UNUSED(doc), Node* node, void *propagate)
{
    struct MatchingDescendantData *cb_data = (struct MatchingDescendantData *)propagate;

    if (TagId(node) == cb_data->matching_tagId)
    {
        /* make sure we match up 'unknown' tags exactly! */
        if (cb_data->matching_tagId != TidyTag_UNKNOWN ||
            (node->element != NULL &&
            cb_data->node_to_find != NULL &&
            cb_data->node_to_find->element != NULL &&
            0 == TY_(tmbstrcmp)(cb_data->node_to_find->element, node->element)))
        {
            cb_data->found_node = node;
            return ExitTraversal;
        }
    }

    if (cb_data->passed_marker_node && node == cb_data->marker_node)
        *cb_data->passed_marker_node = yes;

    return VisitParent;
}


/**
 *  Search the parent chain (from `parent` upwards up to the root) for a node
 *  matching the given 'node'.
 *
 *  When the search passes beyond the `marker_node` (which is assumed to sit
 *  in the parent chain), this will be flagged by setting the boolean
 *  referenced by `is_parent_of_marker` to `yes`.
 *
 *  'is_parent_of_marker' and 'marker_node' are optional parameters and may
 *  be NULL.
 */
static Node *FindMatchingDescendant( Node *parent, Node *node, Node *marker_node, Bool *is_parent_of_marker )
{
    struct MatchingDescendantData cb_data = { 0 };
    cb_data.matching_tagId = TagId(node);
    cb_data.node_to_find = node;
    cb_data.marker_node = marker_node;

    assert(node);

    if (is_parent_of_marker)
        *is_parent_of_marker = no;

    TY_(TraverseNodeTree)(NULL, parent, FindDescendant_cb, &cb_data);
    return cb_data.found_node;
}


/**
 *   Finds the last list item for the given list, providing it in the
 *   in-out parameter. Returns yes or no if the item was the last list
 *   item.
 */
static Bool FindLastLI( Node *list, Node **lastli )
{
    Node *node;

    *lastli = NULL;
    for ( node = list->content; node ; node = node->next )
        if ( nodeIsLI(node) && node->type == StartTag )
            *lastli=node;
    return *lastli ? yes:no;
}


/***************************************************************************//*
 ** MARK: - Parser Stack
 ***************************************************************************/


/**
 *  Allocates and initializes the parser's stack.
 */
void TY_(InitParserStack)( TidyDocImpl* doc )
{
    uint default_size = 16;
    TidyParserMemory *content = (TidyParserMemory *) TidyAlloc( doc->allocator, sizeof(TidyParserMemory) * default_size );

    doc->stack.content = content;
    doc->stack.size = default_size;
    doc->stack.top = -1;
    doc->stack.allocator = doc->allocator;
}


/**
 *  Frees the parser's stack when done.
 */
void TY_(FreeParserStack)( TidyDocImpl* doc )
{
    TidyFree( doc->stack.allocator, doc->stack.content );

    doc->stack.content = NULL;
    doc->stack.size = 0;
    doc->stack.top = -1;
}


/**
 *  Increase the stack size.
 */
static void growParserStack( TidyDocImpl* doc )
{
    TidyParserMemory *content;
    content = (TidyParserMemory *) TidyAlloc( doc->stack.allocator, sizeof(TidyParserMemory) * doc->stack.size * 2 );

    memcpy( content, doc->stack.content, sizeof(TidyParserMemory) * (doc->stack.top + 1) );
    TidyFree(doc->stack.allocator, doc->stack.content);

    doc->stack.content = content;
    doc->stack.size = doc->stack.size * 2;
}


/**
 *  Indicates whether or not the stack is empty.
 */
static Bool isEmptyParserStack( TidyDocImpl* doc )
{
    return doc->stack.top < 0;
}


/**
 * Push the parser memory to the stack.
 */
static void pushMemory( TidyDocImpl* doc, TidyParserMemory data )
{
    if ( doc->stack.top == doc->stack.size - 1 )
        growParserStack( doc );

    doc->stack.top++;
    doc->stack.content[doc->stack.top] = data;
}


/**
 *  Peek at the parser memory.
 */
static FUNC_UNUSED TidyParserMemory peekMemory( TidyDocImpl* doc )
{
    return doc->stack.content[doc->stack.top];
}


/**
 *  Peek at the parser memory "mode" field. This is just a convenience
 *  to avoid having to create a new struct instance in the caller.
 */
static GetTokenMode peekMemoryMode( TidyDocImpl* doc )
{
    return doc->stack.content[doc->stack.top].mode;
}


/**
 *  Peek at the parser memory "identity" field. This is just a convenience
 *  to avoid having to create a new struct instance in the caller.
 */
static Parser* peekMemoryIdentity( TidyDocImpl* doc )
{
    return doc->stack.content[doc->stack.top].identity;
}


/**
 *  Pop out a parser memory.
 */
static TidyParserMemory popMemory( TidyDocImpl* doc )
{
    if ( !isEmptyParserStack( doc ) )
    {
        TidyParserMemory data = doc->stack.content[doc->stack.top];
        doc->stack.top = doc->stack.top - 1;
        return data;
    }
    TidyParserMemory blank = { NULL };
    return blank;
}


/***************************************************************************//*
 ** MARK: - Parser Search and Instantiation
 ***************************************************************************/


/**
 *  Retrieves the correct parser for the given node, accounting for various
 *  conditions, and readies the lexer for parsing that node.
 */
static Parser* GetParserForNode( TidyDocImpl* doc, Node *node )
{
    Lexer* lexer = doc->lexer;

    /* [i_a]2 prevent crash for active content (php, asp) docs */
    if (node->tag == NULL) 
        return NULL;

    /*
       Fix by GLP 2000-12-21.  Need to reset insertspace if this is both
       a non-inline and empty tag (base, link, meta, isindex, hr, area).
    */
    if (node->tag->model & CM_EMPTY)
    {
        lexer->waswhite = no;
        if (node->tag->parser == NULL)
            return NULL;
    }
    else if (!(node->tag->model & CM_INLINE))
        lexer->insertspace = no;

    if (node->tag->parser == NULL)
        return NULL;

    if (node->type == StartEndTag)
        return NULL;

    /* [i_a]2 added this - not sure why - CHECKME: */
    lexer->parent = node;

    return (node->tag->parser);
}


/**
 *  Instantiates the correct parser for the given node. This is currently
 *  maintained ONLY until the legacy parsers have been ported, as this
 *  introduces recursion when used.
 */
static void ParseTag( TidyDocImpl* doc, Node *node, GetTokenMode mode )
{
    Parser* parser = GetParserForNode( doc, node );

    if ( parser )
        (*parser)( doc, node, mode, no );
}


/**
 *  The main parser body will populate the document's document root starting
 *  with the provided node, which generally should be the HTML node after the
 *  pre-HTML stuff is handled at a higher level.
 *
 *  This parser works cooperatively with compliant parsers to pass state
 *  information back and forth in the TidyDocImpl's `stack`, which resides on
 *  the heap and prevents recursion and stack exhaustion, and also works well
 *  with the old-style parsers that do recurse.
 */
void ParseHTMLWithNode( TidyDocImpl* doc, Node* node )
{
    GetTokenMode mode = IgnoreWhitespace;
    Parser* parser = NULL;

    /*
     This main loop is only extinguished when all of the parser tokens are
     consumed. Note that most of the parsers consume tokens as well, and
     so what we're really doing here is managing parsers and preventing
     recursion with cooperating parsers.
     */
    while ( node )
    {
        if ( (parser = GetParserForNode( doc, node )) )
        {
            if ( (node = parser( doc, node, mode, no )) )
            {
                /*
                 When a parser returns a node, it means that we have
                 to continue the loop rather than moving on, because it
                 indicates that the parser encountered a token it does not
                 handle. It also tells us the correct GetTokenMode to use
                 for it via the struct that it pushed:
                 */
                mode = peekMemoryMode( doc );
                continue;
            }
        }

        /*
         If we've come this far, the parser has bottomed out, and won't be
         going any deeper. Now we run back up the stack to close all of the
         open elements and handle any parser post-processing that was needed.
         Of course, other nodes might cause us to deepen the stack again, too.
         */
        if ( !isEmptyParserStack( doc ) )
        {
            if ( (parser = peekMemoryIdentity( doc )) )
            {
                if ( (node = parser( doc, NULL, 0, yes )) )
                {
                    /* Another assignment from the parser. */
                    mode = peekMemoryMode( doc );
                    continue;
                }
            } else {
                /*
                 There's no identity in the stack (it was used to pass back
                 a GetToken mode, and nothing else, so remove discard it.
                 */
                popMemory( doc );
            }
        }

        /*
         Assuming we've gotten this far, there's no more work to do and
         so we can draw a nice, fresh token from the lexer.
         */
       node = TY_(GetToken)( doc, mode );
    }
}


/***************************************************************************//*
 ** MARK: - Old Parsers
 ***************************************************************************/


/** MARK: TY_(oldParseBlock)
 *  `element` is a node created by the lexer upon seeing the start tag, or
 *  by the parser when the start tag is inferred
 */
void* TY_(oldParseBlock)( TidyDocImpl* doc, Node *element, GetTokenMode mode)
{
#if defined(ENABLE_DEBUG_LOG)
    static int in_parse_block = 0;
    static int parse_block_cnt = 0;
#endif
    Lexer* lexer = doc->lexer;
    Node *node;
    Bool checkstack = yes;
    uint istackbase = 0;
#if defined(ENABLE_DEBUG_LOG)
    in_parse_block++;
    parse_block_cnt++;
    SPRTF("Entering ParseBlock %d... %d %s\n",in_parse_block,parse_block_cnt,
        ((element && element->element) ? element->element : ""));
#endif

    if ( element->tag->model & CM_EMPTY ) {
#if defined(ENABLE_DEBUG_LOG)
        in_parse_block--;
        SPRTF("Exit ParseBlockL 1 %d...\n",in_parse_block);
#endif
        return NULL;
    }

    if ( nodeIsFORM(element) &&
         DescendantOf(element, TidyTag_FORM) )
        TY_(Report)(doc, element, NULL, ILLEGAL_NESTING );

    /*
     InlineDup() asks the lexer to insert inline emphasis tags
     currently pushed on the istack, but take care to avoid
     propagating inline emphasis inside OBJECT or APPLET.
     For these elements a fresh inline stack context is created
     and disposed of upon reaching the end of the element.
     They thus behave like table cells in this respect.
    */
    if (element->tag->model & CM_OBJECT)
    {
        istackbase = lexer->istackbase;
        lexer->istackbase = lexer->istacksize;
    }

    if (!(element->tag->model & CM_MIXED))
        TY_(InlineDup)( doc, NULL );

    /*\
     *  Issue #212 - If it is likely that it may be necessary
     *  to move a leading space into a text node before this
     *  element, then keep the mode MixedContent to keep any
     *  leading space
    \*/
    if ( !(element->tag->model & CM_INLINE) ||
          (element->tag->model & CM_FIELD ) )
    {
        mode = IgnoreWhitespace;
    }
    else if (mode == IgnoreWhitespace)
    {
        /* Issue #212 - Further fix in case ParseBlock() is called with 'IgnoreWhitespace'
           when such a leading space may need to be inserted before this element to
           preverve the browser view */
        mode = MixedContent;
    }

    while ((node = TY_(GetToken)(doc, mode /*MixedContent*/)) != NULL)
    {
        /* end tag for this element */
        if (node->type == EndTag && node->tag &&
            (node->tag == element->tag || element->was == node->tag))
        {
            TY_(FreeNode)( doc, node );

            if (element->tag->model & CM_OBJECT)
            {
                /* pop inline stack */
                while (lexer->istacksize > lexer->istackbase)
                    TY_(PopInline)( doc, NULL );
                lexer->istackbase = istackbase;
            }

            element->closed = yes;
            TrimSpaces( doc, element );
#if defined(ENABLE_DEBUG_LOG)
            in_parse_block--;
            SPRTF("Exit ParseBlock 2 %d...\n",in_parse_block);
#endif
            return NULL;
        }

        if ( nodeIsHTML(node) || nodeIsHEAD(node) || nodeIsBODY(node) )
        {
            if ( TY_(nodeIsElement)(node) )
                TY_(Report)(doc, element, node, DISCARDING_UNEXPECTED );
            TY_(FreeNode)( doc, node );
            continue;
        }


        if (node->type == EndTag)
        {
            if (node->tag == NULL)
            {
                TY_(Report)(doc, element, node, DISCARDING_UNEXPECTED );
                TY_(FreeNode)( doc, node );
                continue;
            }
            else if ( nodeIsBR(node) )
                node->type = StartTag;
            else if ( nodeIsP(node) )
            {
                /* Cannot have a block inside a paragraph, so no checking
                   for an ancestor is necessary -- but we _can_ have
                   paragraphs inside a block, so change it to an implicit
                   empty paragraph, to be dealt with according to the user's
                   options
                */
                node->type = StartEndTag;
                node->implicit = yes;
            }
            else if (DescendantOf( element, node->tag->id ))
            {
                /*
                  if this is the end tag for an ancestor element
                  then infer end tag for this element
                */
                TY_(UngetToken)( doc );
                break;
            }
            else
            {
                /* special case </tr> etc. for stuff moved in front of table */
                if ( lexer->exiled
                     && (TY_(nodeHasCM)(node, CM_TABLE) || nodeIsTABLE(node)) )
                {
                    TY_(UngetToken)( doc );
                    TrimSpaces( doc, element );
#if defined(ENABLE_DEBUG_LOG)
                    in_parse_block--;
                    SPRTF("Exit ParseBlock 2 %d...\n",in_parse_block);
#endif
                    return NULL;
                }
            }
        }

        /* mixed content model permits text */
        if (TY_(nodeIsText)(node))
        {
            if ( checkstack )
            {
                checkstack = no;
                if (!(element->tag->model & CM_MIXED))
                {
                    if ( TY_(InlineDup)(doc, node) > 0 )
                        continue;
                }
            }

            TY_(InsertNodeAtEnd)(element, node);
            mode = MixedContent;

            /*
              HTML4 strict doesn't allow mixed content for
              elements with %block; as their content model
            */
            /*
              But only body, map, blockquote, form and
              noscript have content model %block;
            */
            if ( nodeIsBODY(element)       ||
                 nodeIsMAP(element)        ||
                 nodeIsBLOCKQUOTE(element) ||
                 nodeIsFORM(element)       ||
                 nodeIsNOSCRIPT(element) )
                TY_(ConstrainVersion)( doc, ~VERS_HTML40_STRICT );
            continue;
        }

        if ( InsertMisc(element, node) )
            continue;

        /* allow PARAM elements? */
        if ( nodeIsPARAM(node) )
        {
            if ( TY_(nodeHasCM)(element, CM_PARAM) && TY_(nodeIsElement)(node) )
            {
                TY_(InsertNodeAtEnd)(element, node);
                continue;
            }

            /* otherwise discard it */
            TY_(Report)(doc, element, node, DISCARDING_UNEXPECTED );
            TY_(FreeNode)( doc, node );
            continue;
        }

        /* allow AREA elements? */
        if ( nodeIsAREA(node) )
        {
            if ( nodeIsMAP(element) && TY_(nodeIsElement)(node) )
            {
                TY_(InsertNodeAtEnd)(element, node);
                continue;
            }

            /* otherwise discard it */
            TY_(Report)(doc, element, node, DISCARDING_UNEXPECTED );
            TY_(FreeNode)( doc, node );
            continue;
        }

        /* ignore unknown start/end tags */
        if ( node->tag == NULL )
        {
            TY_(Report)(doc, element, node, DISCARDING_UNEXPECTED );
            TY_(FreeNode)( doc, node );
            continue;
        }

        /*
          Allow CM_INLINE elements here.

          Allow CM_BLOCK elements here unless
          lexer->excludeBlocks is yes.

          LI and DD are special cased.

          Otherwise infer end tag for this element.
        */

        if ( !TY_(nodeHasCM)(node, CM_INLINE) )
        {
            if ( !TY_(nodeIsElement)(node) )
            {
                if ( nodeIsFORM(node) )
                    BadForm( doc );

                TY_(Report)(doc, element, node, DISCARDING_UNEXPECTED );
                TY_(FreeNode)( doc, node );
                continue;
            }

            /* #427671 - Fix by Randy Waki - 10 Aug 00 */
            /*
             If an LI contains an illegal FRAME, FRAMESET, OPTGROUP, or OPTION
             start tag, discard the start tag and let the subsequent content get
             parsed as content of the enclosing LI.  This seems to mimic IE and
             Netscape, and avoids an infinite loop: without this check,
             ParseBlock (which is parsing the LI's content) and ParseList (which
             is parsing the LI's parent's content) repeatedly defer to each
             other to parse the illegal start tag, each time inferring a missing
             </li> or <li> respectively.

             NOTE: This check is a bit fragile.  It specifically checks for the
             four tags that happen to weave their way through the current series
             of tests performed by ParseBlock and ParseList to trigger the
             infinite loop.
            */
            if ( nodeIsLI(element) )
            {
                if ( nodeIsFRAME(node)    ||
                     nodeIsFRAMESET(node) ||
                     nodeIsOPTGROUP(node) ||
                     nodeIsOPTION(node) )
                {
                    TY_(Report)(doc, element, node, DISCARDING_UNEXPECTED );
                    TY_(FreeNode)( doc, node );  /* DSR - 27Apr02 avoid memory leak */
                    continue;
                }
            }

            if ( nodeIsTD(element) || nodeIsTH(element) )
            {
                /* if parent is a table cell, avoid inferring the end of the cell */

                if ( TY_(nodeHasCM)(node, CM_HEAD) )
                {
                    MoveToHead( doc, element, node );
                    continue;
                }

                if ( TY_(nodeHasCM)(node, CM_LIST) )
                {
                    TY_(UngetToken)( doc );
                    node = TY_(InferredTag)(doc, TidyTag_UL);
                    AddClassNoIndent(doc, node);
                    lexer->excludeBlocks = yes;
                }
                else if ( TY_(nodeHasCM)(node, CM_DEFLIST) )
                {
                    TY_(UngetToken)( doc );
                    node = TY_(InferredTag)(doc, TidyTag_DL);
                    lexer->excludeBlocks = yes;
                }

                /* infer end of current table cell */
                if ( !TY_(nodeHasCM)(node, CM_BLOCK) )
                {
                    TY_(UngetToken)( doc );
                    TrimSpaces( doc, element );
#if defined(ENABLE_DEBUG_LOG)
                    in_parse_block--;
                    SPRTF("Exit ParseBlock 3 %d...\n",in_parse_block);
#endif
                    return NULL;
                }
            }
            else if ( TY_(nodeHasCM)(node, CM_BLOCK) )
            {
                if ( lexer->excludeBlocks )
                {
                    if ( !TY_(nodeHasCM)(element, CM_OPT) )
                        TY_(Report)(doc, element, node, MISSING_ENDTAG_BEFORE );

                    TY_(UngetToken)( doc );

                    if ( TY_(nodeHasCM)(element, CM_OBJECT) )
                        lexer->istackbase = istackbase;

                    TrimSpaces( doc, element );
#if defined(ENABLE_DEBUG_LOG)
                    in_parse_block--;
                    SPRTF("Exit ParseBlock 4 %d...\n",in_parse_block);
#endif
                    return NULL;
                }
            }
            else /* things like list items */
            {
                if (node->tag->model & CM_HEAD)
                {
                    MoveToHead( doc, element, node );
                    continue;
                }

                /*
                 special case where a form start tag
                 occurs in a tr and is followed by td or th
                */

                if ( nodeIsFORM(element) &&
                     nodeIsTD(element->parent) &&
                     element->parent->implicit )
                {
                    if ( nodeIsTD(node) )
                    {
                        TY_(Report)(doc, element, node, DISCARDING_UNEXPECTED );
                        TY_(FreeNode)( doc, node );
                        continue;
                    }

                    if ( nodeIsTH(node) )
                    {
                        TY_(Report)(doc, element, node, DISCARDING_UNEXPECTED );
                        TY_(FreeNode)( doc, node );
                        node = element->parent;
                        TidyDocFree(doc, node->element);
                        node->element = TY_(tmbstrdup)(doc->allocator, "th");
                        node->tag = TY_(LookupTagDef)( TidyTag_TH );
                        continue;
                    }
                }

                if ( !TY_(nodeHasCM)(element, CM_OPT) && !element->implicit )
                    TY_(Report)(doc, element, node, MISSING_ENDTAG_BEFORE );

                /* #521, warn on missing optional end-tags if not omitting them. */
                if ( cfgBool( doc, TidyOmitOptionalTags ) == no && TY_(nodeHasCM)(element, CM_OPT) )
                    TY_(Report)(doc, element, node, MISSING_ENDTAG_OPTIONAL );


                TY_(UngetToken)( doc );

                if ( TY_(nodeHasCM)(node, CM_LIST) )
                {
                    if ( element->parent && element->parent->tag &&
                         element->parent->tag->parser == TY_(ParseList) )
                    {
                        TrimSpaces( doc, element );
#if defined(ENABLE_DEBUG_LOG)
                        in_parse_block--;
                        SPRTF("Exit ParseBlock 5 %d...\n",in_parse_block);
#endif
                        return NULL;
                    }

                    node = TY_(InferredTag)(doc, TidyTag_UL);
                    AddClassNoIndent(doc, node);
                }
                else if ( TY_(nodeHasCM)(node, CM_DEFLIST) )
                {
                    if ( nodeIsDL(element->parent) )
                    {
                        TrimSpaces( doc, element );
#if defined(ENABLE_DEBUG_LOG)
                        in_parse_block--;
                        SPRTF("Exit ParseBlock 6 %d...\n",in_parse_block);
#endif
                        return NULL;
                    }

                    node = TY_(InferredTag)(doc, TidyTag_DL);
                }
                else if ( TY_(nodeHasCM)(node, CM_TABLE) || TY_(nodeHasCM)(node, CM_ROW) )
                {
                    /* http://tidy.sf.net/issue/1316307 */
                    /* In exiled mode, return so table processing can
                       continue. */
                    if (lexer->exiled) {
#if defined(ENABLE_DEBUG_LOG)
                        in_parse_block--;
                        SPRTF("Exit ParseBlock 7 %d...\n",in_parse_block);
#endif
                        return NULL;
                    }
                    node = TY_(InferredTag)(doc, TidyTag_TABLE);
                }
                else if ( TY_(nodeHasCM)(element, CM_OBJECT) )
                {
                    /* pop inline stack */
                    while ( lexer->istacksize > lexer->istackbase )
                        TY_(PopInline)( doc, NULL );
                    lexer->istackbase = istackbase;
                    TrimSpaces( doc, element );
#if defined(ENABLE_DEBUG_LOG)
                    in_parse_block--;
                    SPRTF("Exit ParseBlock 8 %d...\n",in_parse_block);
#endif
                    return NULL;

                }
                else
                {
                    TrimSpaces( doc, element );
#if defined(ENABLE_DEBUG_LOG)
                    in_parse_block--;
                    SPRTF("Exit ParseBlock 9 %d...\n",in_parse_block);
#endif
                    return NULL;
                }
            }
        }

        /*\
         *  Issue #307 - an <A> tag to ends any open <A> element
         *  Like #427827 - fixed by Randy Waki and Bjoern Hoehrmann 23 Aug 00
         *  in ParseInline(), fix copied HERE to ParseBlock()
         *  href: http://www.w3.org/TR/html-markup/a.html
         *  The interactive element a must not appear as a descendant of the a element.
        \*/
        if ( nodeIsA(node) && !node->implicit &&
             (nodeIsA(element) || DescendantOf(element, TidyTag_A)) )
        {
            if (node->type != EndTag && node->attributes == NULL
                && cfgBool(doc, TidyCoerceEndTags) )
            {
                node->type = EndTag;
                TY_(Report)(doc, element, node, COERCE_TO_ENDTAG);
                TY_(UngetToken)( doc );
                continue;
            }

            if (nodeIsA(element))
            {
                TY_(Report)(doc, element, node, MISSING_ENDTAG_BEFORE);
                TY_(UngetToken)( doc );
            }
            else
            {
                /* Issue #597 - if we not 'UngetToken' then it is being discarded.
                   Add message, and 'FreeNode' - thanks @ralfjunker */
                TY_(Report)(doc, element, node, DISCARDING_UNEXPECTED);
                TY_(FreeNode)(doc, node);
            }

            if (!(mode & Preformatted))
                TrimSpaces(doc, element);

#if defined(ENABLE_DEBUG_LOG)
            in_parse_block--;
            SPRTF("Exit ParseBlock 9b %d...\n",in_parse_block);
#endif
            return NULL;
        }

        /* parse known element */
        if (TY_(nodeIsElement)(node))
        {
            if (node->tag->model & CM_INLINE)
            {
                if (checkstack && !node->implicit)
                {
                    checkstack = no;

                    if (!(element->tag->model & CM_MIXED)) /* #431731 - fix by Randy Waki 25 Dec 00 */
                    {
                        if ( TY_(InlineDup)(doc, node) > 0 )
                            continue;
                    }
                }

                mode = MixedContent;
            }
            else
            {
                checkstack = yes;
                mode = IgnoreWhitespace;
            }

            /* trim white space before <br> */
            if ( nodeIsBR(node) )
                TrimSpaces( doc, element );

            TY_(InsertNodeAtEnd)(element, node);

            if (node->implicit)
                TY_(Report)(doc, element, node, INSERTING_TAG );

            /* Issue #212 - WHY is this hard coded to 'IgnoreWhitespace' while an
               effort has been made above to set a 'MixedContent' mode in some cases?
               WHY IS THE 'mode' VARIABLE NOT USED HERE???? */
            ParseTag( doc, node, IgnoreWhitespace /*MixedContent*/ );
            continue;
        }

        /* discard unexpected tags */
        if (node->type == EndTag)
            TY_(PopInline)( doc, node );  /* if inline end tag */

        TY_(Report)(doc, element, node, DISCARDING_UNEXPECTED );
        TY_(FreeNode)( doc, node );
        continue;
    }

    if (!(element->tag->model & CM_OPT))
        TY_(Report)(doc, element, node, MISSING_ENDTAG_FOR);

    if (element->tag->model & CM_OBJECT)
    {
        /* pop inline stack */
        while ( lexer->istacksize > lexer->istackbase )
            TY_(PopInline)( doc, NULL );
        lexer->istackbase = istackbase;
    }

    TrimSpaces( doc, element );

#if defined(ENABLE_DEBUG_LOG)
    in_parse_block--;
    SPRTF("Exit ParseBlock 10 %d...\n",in_parse_block);
#endif
    return NULL;
}


/** MARK: TY_(oldParseNamespace)
 *  Act as a generic XML (sub)tree parser: collect each node and add it
 *  to the DOM, without any further validation.
 *  @todo Add schema- or other-hierarchy-definition-based validation
 *    of the subtree here.
 */
void* TY_(oldParseNamespace)(TidyDocImpl* doc, Node *basenode, GetTokenMode mode)
{
    Lexer* lexer = doc->lexer;
    Node *node;
    Node *parent = basenode;
    uint istackbase;
    AttVal* av; /* #130 MathML attr and entity fix! */

    /* a la <table>: defer popping elements off the inline stack */
    TY_(DeferDup)( doc );
    istackbase = lexer->istackbase;
    lexer->istackbase = lexer->istacksize;

    mode = OtherNamespace; /* Preformatted; IgnoreWhitespace; */

    while ((node = TY_(GetToken)(doc, mode)) != NULL)
    {
        /*
        fix check to skip action in InsertMisc for regular/empty
        nodes, which we don't want here...

        The way we do it here is by checking and processing everything
        and only what remains goes into InsertMisc()
        */

        /* is this a close tag? And does it match the current parent node? */
        if (node->type == EndTag)
        {
            /*
            to prevent end tags flowing from one 'alternate namespace' we
            check this in two phases: first we check if the tag is a
            descendant of the current node, and when it is, we check whether
            it is the end tag for a node /within/ or /outside/ the basenode.
            */
            Bool outside;
            Node *mp = FindMatchingDescendant(parent, node, basenode, &outside);

            if (mp != NULL)
            {
                /*
                when mp != parent as we might expect,
                infer end tags until we 'hit' the matched
                parent or the basenode
                */
                Node *n;

                for (n = parent;
                     n != NULL && n != basenode->parent && n != mp;
                     n = n->parent)
                {
                    /* n->implicit = yes; */
                    n->closed = yes;
                    TY_(Report)(doc, n->parent, n, MISSING_ENDTAG_BEFORE);
                }

                /* Issue #369 - Since 'assert' is DEBUG only, and there are
                   simple cases where these can be fired, removing them
                   pending feedback from the original author!
                   assert(outside == no ? n == mp : 1);
                   assert(outside == yes ? n == basenode->parent : 1);
                   =================================================== */

                if (outside == no)
                {
                    /* EndTag for a node within the basenode subtree. Roll on... */
                    n->closed = yes;
                    TY_(FreeNode)(doc, node);

                    node = n;
                    parent = node->parent;
                }
                else
                {
                    /* EndTag for a node outside the basenode subtree: let the caller handle that. */
                    TY_(UngetToken)( doc );
                    node = basenode;
                    parent = node->parent;
                }

                /* when we've arrived at the end-node for the base node, it's quitting time */
                if (node == basenode)
                {
                    lexer->istackbase = istackbase;
                    assert(basenode->closed == yes);
                    return NULL;
                }
            }
            else
            {
                /* unmatched close tag: report an error and discard */
                /* TY_(Report)(doc, parent, node, NON_MATCHING_ENDTAG); Issue #308 - Seems wrong warning! */
                TY_(Report)(doc, parent, node, DISCARDING_UNEXPECTED);
                assert(parent);
                /* assert(parent->tag != node->tag); Issue #308 - Seems would always be true! */
                TY_(FreeNode)( doc, node); /* Issue #308 - Discard unexpected end tag memory */
            }
        }
        else if (node->type == StartTag)
        {
            /* #130 MathML attr and entity fix!
               care if it has attributes, and 'accidently' any of those attributes match known */
            for ( av = node->attributes; av; av = av->next )
            {
                av->dict = 0; /* does something need to be freed? */
            }
            /* add another child to the current parent */
            TY_(InsertNodeAtEnd)(parent, node);
            parent = node;
        }
        else
        {
            /* #130 MathML attr and entity fix!
               care if it has attributes, and 'accidently' any of those attributes match known */
            for ( av = node->attributes; av; av = av->next )
            {
                av->dict = 0; /* does something need to be freed? */
            }
            TY_(InsertNodeAtEnd)(parent, node);
        }
    }

    TY_(Report)(doc, basenode->parent, basenode, MISSING_ENDTAG_FOR);
    return NULL;
}


<<<<<<< HEAD
TY_PRIVATE void TY_(ParseInline)( TidyDocImpl* doc, Node *element, GetTokenMode mode )
=======
/** MARK: TY_(oldParseInline)
 *  Parse inline element nodes.
 */
void* TY_(oldParseInline)( TidyDocImpl* doc, Node *element, GetTokenMode mode )
>>>>>>> 0cfaff64
{
#if defined(ENABLE_DEBUG_LOG)
    static int in_parse_inline = 0;
#endif
    Lexer* lexer = doc->lexer;
    Node *node, *parent;
#if defined(ENABLE_DEBUG_LOG)
    in_parse_inline++;
    SPRTF("Entering ParseInline %d...\n",in_parse_inline);
#endif

    if (element->tag->model & CM_EMPTY) {
#if defined(ENABLE_DEBUG_LOG)
        in_parse_inline--;
        SPRTF("Exit ParseInline 1 %d...\n",in_parse_inline);
#endif
        return NULL;
    }

    /*
     ParseInline is used for some block level elements like H1 to H6
     For such elements we need to insert inline emphasis tags currently
     on the inline stack. For Inline elements, we normally push them
     onto the inline stack provided they aren't implicit or OBJECT/APPLET.
     This test is carried out in PushInline and PopInline, see istack.c

     InlineDup(...) is not called for elements with a CM_MIXED (inline and
     block) content model, e.g. <del> or <ins>, otherwise constructs like

       <p>111<a name='foo'>222<del>333</del>444</a>555</p>
       <p>111<span>222<del>333</del>444</span>555</p>
       <p>111<em>222<del>333</del>444</em>555</p>

     will get corrupted.
    */
    if ((TY_(nodeHasCM)(element, CM_BLOCK) || nodeIsDT(element)) &&
        !TY_(nodeHasCM)(element, CM_MIXED))
        TY_(InlineDup)(doc, NULL);
    else if (TY_(nodeHasCM)(element, CM_INLINE))
        TY_(PushInline)(doc, element);

    if ( nodeIsNOBR(element) )
        doc->badLayout |= USING_NOBR;
    else if ( nodeIsFONT(element) )
        doc->badLayout |= USING_FONT;

    /* Inline elements may or may not be within a preformatted element */
    if (mode != Preformatted)
        mode = MixedContent;

    while ((node = TY_(GetToken)(doc, mode)) != NULL)
    {
        /* end tag for current element */
        if (node->tag == element->tag && node->type == EndTag)
        {
            if (element->tag->model & CM_INLINE)
                TY_(PopInline)( doc, node );

            TY_(FreeNode)( doc, node );

            if (!(mode & Preformatted))
                TrimSpaces(doc, element);

            /*
             if a font element wraps an anchor and nothing else
             then move the font element inside the anchor since
             otherwise it won't alter the anchor text color
            */
            if ( nodeIsFONT(element) &&
                 element->content && element->content == element->last )
            {
                Node *child = element->content;

                if ( nodeIsA(child) )
                {
                    child->parent = element->parent;
                    child->next = element->next;
                    child->prev = element->prev;

                    element->next = NULL;
                    element->prev = NULL;
                    element->parent = child;

                    element->content = child->content;
                    element->last = child->last;
                    child->content = element;

                    TY_(FixNodeLinks)(child);
                    TY_(FixNodeLinks)(element);
                }
            }

            element->closed = yes;
            TrimSpaces( doc, element );
#if defined(ENABLE_DEBUG_LOG)
            in_parse_inline--;
            SPRTF("Exit ParseInline 2 %d...\n",in_parse_inline);
#endif
            return NULL;
        }

        /* <u>...<u>  map 2nd <u> to </u> if 1st is explicit */
        /* (see additional conditions below) */
        /* otherwise emphasis nesting is probably unintentional */
        /* big, small, sub, sup have cumulative effect to leave them alone */
        if ( node->type == StartTag
             && node->tag == element->tag
             && TY_(IsPushed)( doc, node )
             && !node->implicit
             && !element->implicit
             && node->tag && (node->tag->model & CM_INLINE)
             && !nodeIsA(node)
             && !nodeIsFONT(node)
             && !nodeIsBIG(node)
             && !nodeIsSMALL(node)
             && !nodeIsSUB(node)
             && !nodeIsSUP(node)
             && !nodeIsQ(node)
             && !nodeIsSPAN(node)
             && cfgBool(doc, TidyCoerceEndTags)
           )
        {
            /* proceeds only if "node" does not have any attribute and
               follows a text node not finishing with a space */
            if (element->content != NULL && node->attributes == NULL
                && TY_(nodeIsText)(element->last)
                && !TY_(TextNodeEndWithSpace)(doc->lexer, element->last) )
            {
                TY_(Report)(doc, element, node, COERCE_TO_ENDTAG);
                node->type = EndTag;
                TY_(UngetToken)(doc);
                continue;
            }

            if (node->attributes == NULL || element->attributes == NULL)
                TY_(Report)(doc, element, node, NESTED_EMPHASIS);
        }
        else if ( TY_(IsPushed)(doc, node) && node->type == StartTag &&
                  nodeIsQ(node) )
        {
            /*\
             * Issue #215 - such nested quotes are NOT a problem if HTML5, so
             * only issue this warning if NOT HTML5 mode.
            \*/
            if (TY_(HTMLVersion)(doc) != HT50)
            {
                TY_(Report)(doc, element, node, NESTED_QUOTATION);
            }
        }

        if ( TY_(nodeIsText)(node) )
        {
            /* only called for 1st child */
            if ( element->content == NULL && !(mode & Preformatted) )
                TrimSpaces( doc, element );

            if ( node->start >= node->end )
            {
                TY_(FreeNode)( doc, node );
                continue;
            }

            TY_(InsertNodeAtEnd)(element, node);
            continue;
        }

        /* mixed content model so allow text */
        if (InsertMisc(element, node))
            continue;

        /* deal with HTML tags */
        if ( nodeIsHTML(node) )
        {
            if ( TY_(nodeIsElement)(node) )
            {
                TY_(Report)(doc, element, node, DISCARDING_UNEXPECTED );
                TY_(FreeNode)( doc, node );
                continue;
            }

            /* otherwise infer end of inline element */
            TY_(UngetToken)( doc );

            if (!(mode & Preformatted))
                TrimSpaces(doc, element);
#if defined(ENABLE_DEBUG_LOG)
            in_parse_inline--;
            SPRTF("Exit ParseInline 3 %d...\n",in_parse_inline);
#endif
            return NULL;
        }

        /* within <dt> or <pre> map <p> to <br> */
        if ( nodeIsP(node) &&
             node->type == StartTag &&
             ( (mode & Preformatted) ||
               nodeIsDT(element) ||
               DescendantOf(element, TidyTag_DT )
             )
           )
        {
            node->tag = TY_(LookupTagDef)( TidyTag_BR );
            TidyDocFree(doc, node->element);
            node->element = TY_(tmbstrdup)(doc->allocator, "br");
            TrimSpaces(doc, element);
            TY_(InsertNodeAtEnd)(element, node);
            continue;
        }

        /* <p> allowed within <address> in HTML 4.01 Transitional */
        if ( nodeIsP(node) &&
             node->type == StartTag &&
             nodeIsADDRESS(element) )
        {
            TY_(ConstrainVersion)( doc, ~VERS_HTML40_STRICT );
            TY_(InsertNodeAtEnd)(element, node);
            (*node->tag->parser)( doc, node, mode, no );
            continue;
        }

        /* ignore unknown and PARAM tags */
        if ( node->tag == NULL || nodeIsPARAM(node) )
        {
            TY_(Report)(doc, element, node, DISCARDING_UNEXPECTED);
            TY_(FreeNode)( doc, node );
            continue;
        }

        if ( nodeIsBR(node) && node->type == EndTag )
            node->type = StartTag;

        if ( node->type == EndTag )
        {
           /* coerce </br> to <br> */
           if ( nodeIsBR(node) )
                node->type = StartTag;
           else if ( nodeIsP(node) )
           {
               /* coerce unmatched </p> to <br><br> */
                if ( !DescendantOf(element, TidyTag_P) )
                {
                    TY_(CoerceNode)(doc, node, TidyTag_BR, no, no);
                    TrimSpaces( doc, element );
                    TY_(InsertNodeAtEnd)( element, node );
                    node = TY_(InferredTag)(doc, TidyTag_BR);
                    TY_(InsertNodeAtEnd)( element, node ); /* todo: check this */
                    continue;
                }
           }
           else if ( TY_(nodeHasCM)(node, CM_INLINE)
                     && !nodeIsA(node)
                     && !TY_(nodeHasCM)(node, CM_OBJECT)
                     && TY_(nodeHasCM)(element, CM_INLINE) )
            {
                /* allow any inline end tag to end current element */

                /* http://tidy.sf.net/issue/1426419 */
                /* but, like the browser, retain an earlier inline element.
                   This is implemented by setting the lexer into a mode
                   where it gets tokens from the inline stack rather than
                   from the input stream. Check if the scenerio fits. */
                if ( !nodeIsA(element)
                     && (node->tag != element->tag)
                     && TY_(IsPushed)( doc, node )
                     && TY_(IsPushed)( doc, element ) )
                {
                    /* we have something like
                       <b>bold <i>bold and italic</b> italics</i> */
                    if ( TY_(SwitchInline)( doc, element, node ) )
                    {
                        TY_(Report)(doc, element, node, NON_MATCHING_ENDTAG);
                        TY_(UngetToken)( doc ); /* put this back */
                        TY_(InlineDup1)( doc, NULL, element ); /* dupe the <i>, after </b> */
                        if (!(mode & Preformatted))
                            TrimSpaces( doc, element );
#if defined(ENABLE_DEBUG_LOG)
                        in_parse_inline--;
                        SPRTF("Exit ParseInline 4 %d...\n",in_parse_inline);
#endif
                        return NULL; /* close <i>, but will re-open it, after </b> */
                    }
                }
                TY_(PopInline)( doc, element );

                if ( !nodeIsA(element) )
                {
                    if ( nodeIsA(node) && node->tag != element->tag )
                    {
                       TY_(Report)(doc, element, node, MISSING_ENDTAG_BEFORE );
                       TY_(UngetToken)( doc );
                    }
                    else
                    {
                        TY_(Report)(doc, element, node, NON_MATCHING_ENDTAG);
                        TY_(FreeNode)( doc, node);
                    }

                    if (!(mode & Preformatted))
                        TrimSpaces(doc, element);
#if defined(ENABLE_DEBUG_LOG)
                    in_parse_inline--;
                    SPRTF("Exit ParseInline 5 %d...\n",in_parse_inline);
#endif
                    return NULL;
                }

                /* if parent is <a> then discard unexpected inline end tag */
                TY_(Report)(doc, element, node, DISCARDING_UNEXPECTED);
                TY_(FreeNode)( doc, node);
                continue;
            }  /* special case </tr> etc. for stuff moved in front of table */
            else if ( lexer->exiled
                     && (TY_(nodeHasCM)(node, CM_TABLE) || nodeIsTABLE(node)) )
            {
                TY_(UngetToken)( doc );
                TrimSpaces(doc, element);
#if defined(ENABLE_DEBUG_LOG)
                in_parse_inline--;
                SPRTF("Exit ParseInline 6 %d...\n",in_parse_inline);
#endif
                return NULL;
            }
        }

        /* allow any header tag to end current header */
        if ( TY_(nodeHasCM)(node, CM_HEADING) && TY_(nodeHasCM)(element, CM_HEADING) )
        {

            if ( node->tag == element->tag )
            {
                TY_(Report)(doc, element, node, NON_MATCHING_ENDTAG );
                TY_(FreeNode)( doc, node);
            }
            else
            {
                TY_(Report)(doc, element, node, MISSING_ENDTAG_BEFORE );
                TY_(UngetToken)( doc );
            }

            if (!(mode & Preformatted))
                TrimSpaces(doc, element);

#if defined(ENABLE_DEBUG_LOG)
            in_parse_inline--;
            SPRTF("Exit ParseInline 7 %d...\n",in_parse_inline);
#endif
            return NULL;
        }

        /*
           an <A> tag to ends any open <A> element
           but <A href=...> is mapped to </A><A href=...>
        */
        /* #427827 - fix by Randy Waki and Bjoern Hoehrmann 23 Aug 00 */
        /* if (node->tag == doc->tags.tag_a && !node->implicit && TY_(IsPushed)(doc, node)) */
        if ( nodeIsA(node) && !node->implicit &&
             (nodeIsA(element) || DescendantOf(element, TidyTag_A)) )
        {
            /* coerce <a> to </a> unless it has some attributes */
            /* #427827 - fix by Randy Waki and Bjoern Hoehrmann 23 Aug 00 */
            /* other fixes by Dave Raggett */
            /* if (node->attributes == NULL) */
            if (node->type != EndTag && node->attributes == NULL
                && cfgBool(doc, TidyCoerceEndTags) )
            {
                node->type = EndTag;
                TY_(Report)(doc, element, node, COERCE_TO_ENDTAG);
                /* TY_(PopInline)( doc, node ); */
                TY_(UngetToken)( doc );
                continue;
            }

            TY_(UngetToken)( doc );
            TY_(Report)(doc, element, node, MISSING_ENDTAG_BEFORE);
            /* TY_(PopInline)( doc, element ); */

            if (!(mode & Preformatted))
                TrimSpaces(doc, element);

#if defined(ENABLE_DEBUG_LOG)
            in_parse_inline--;
            SPRTF("Exit ParseInline 8 %d...\n",in_parse_inline);
#endif
            return NULL;
        }

        if (element->tag->model & CM_HEADING)
        {
            if ( nodeIsCENTER(node) || nodeIsDIV(node) )
            {
                if (!TY_(nodeIsElement)(node))
                {
                    TY_(Report)(doc, element, node, DISCARDING_UNEXPECTED);
                    TY_(FreeNode)( doc, node);
                    continue;
                }

                TY_(Report)(doc, element, node, TAG_NOT_ALLOWED_IN);

                /* insert center as parent if heading is empty */
                if (element->content == NULL)
                {
                    InsertNodeAsParent(element, node);
                    continue;
                }

                /* split heading and make center parent of 2nd part */
                TY_(InsertNodeAfterElement)(element, node);

                if (!(mode & Preformatted))
                    TrimSpaces(doc, element);

                element = TY_(CloneNode)( doc, element );
                TY_(InsertNodeAtEnd)(node, element);
                continue;
            }

            if ( nodeIsHR(node) )
            {
                if ( !TY_(nodeIsElement)(node) )
                {
                    TY_(Report)(doc, element, node, DISCARDING_UNEXPECTED);
                    TY_(FreeNode)( doc, node);
                    continue;
                }

                TY_(Report)(doc, element, node, TAG_NOT_ALLOWED_IN);

                /* insert hr before heading if heading is empty */
                if (element->content == NULL)
                {
                    TY_(InsertNodeBeforeElement)(element, node);
                    continue;
                }

                /* split heading and insert hr before 2nd part */
                TY_(InsertNodeAfterElement)(element, node);

                if (!(mode & Preformatted))
                    TrimSpaces(doc, element);

                element = TY_(CloneNode)( doc, element );
                TY_(InsertNodeAfterElement)(node, element);
                continue;
            }
        }

        if ( nodeIsDT(element) )
        {
            if ( nodeIsHR(node) )
            {
                Node *dd;
                if ( !TY_(nodeIsElement)(node) )
                {
                    TY_(Report)(doc, element, node, DISCARDING_UNEXPECTED);
                    TY_(FreeNode)( doc, node);
                    continue;
                }

                TY_(Report)(doc, element, node, TAG_NOT_ALLOWED_IN);
                dd = TY_(InferredTag)(doc, TidyTag_DD);

                /* insert hr within dd before dt if dt is empty */
                if (element->content == NULL)
                {
                    TY_(InsertNodeBeforeElement)(element, dd);
                    TY_(InsertNodeAtEnd)(dd, node);
                    continue;
                }

                /* split dt and insert hr within dd before 2nd part */
                TY_(InsertNodeAfterElement)(element, dd);
                TY_(InsertNodeAtEnd)(dd, node);

                if (!(mode & Preformatted))
                    TrimSpaces(doc, element);

                element = TY_(CloneNode)( doc, element );
                TY_(InsertNodeAfterElement)(dd, element);
                continue;
            }
        }


        /*
          if this is the end tag for an ancestor element
          then infer end tag for this element
        */
        if (node->type == EndTag)
        {
            for (parent = element->parent;
                    parent != NULL; parent = parent->parent)
            {
                if (node->tag == parent->tag)
                {
                    if (!(element->tag->model & CM_OPT) && !element->implicit)
                        TY_(Report)(doc, element, node, MISSING_ENDTAG_BEFORE);

                    if( TY_(IsPushedLast)( doc, element, node ) )
                        TY_(PopInline)( doc, element );
                    TY_(UngetToken)( doc );

                    if (!(mode & Preformatted))
                        TrimSpaces(doc, element);

#if defined(ENABLE_DEBUG_LOG)
                    in_parse_inline--;
                    SPRTF("Exit ParseInline 9 %d...\n",in_parse_inline);
#endif
                    return NULL;
                }
            }
        }

        /*\
         *  block level tags end this element
         *  Issue #333 - There seems an exception if the element is a 'span',
         *  and the node just collected is a 'meta'. The 'meta' can not have
         *  CM_INLINE added, nor can the 'span' have CM_MIXED added without
         *  big consequences.
         *  There may be other exceptions to be added...
        \*/
        if (!(node->tag->model & CM_INLINE) &&
            !(element->tag->model & CM_MIXED) &&
            !(nodeIsSPAN(element) && nodeIsMETA(node)) )
        {
            if ( !TY_(nodeIsElement)(node) )
            {
                TY_(Report)(doc, element, node, DISCARDING_UNEXPECTED);
                TY_(FreeNode)( doc, node);
                continue;
            }
            /* HTML5 */
            if (nodeIsDATALIST(element)) {
                TY_(ConstrainVersion)( doc, ~VERS_HTML5 );
            } else
            if (!(element->tag->model & CM_OPT))
                TY_(Report)(doc, element, node, MISSING_ENDTAG_BEFORE);

            if (node->tag->model & CM_HEAD && !(node->tag->model & CM_BLOCK))
            {
                MoveToHead(doc, element, node);
                continue;
            }

            /*
               prevent anchors from propagating into block tags
               except for headings h1 to h6
            */
            if ( nodeIsA(element) )
            {
                if (node->tag && !(node->tag->model & CM_HEADING))
                    TY_(PopInline)( doc, element );
                else if (!(element->content))
                {
                    TY_(DiscardElement)( doc, element );
                    TY_(UngetToken)( doc );
#if defined(ENABLE_DEBUG_LOG)
                    in_parse_inline--;
                    SPRTF("Exit ParseInline 10 %d...\n",in_parse_inline);
#endif
                    return NULL;
                }
            }

            TY_(UngetToken)( doc );

            if (!(mode & Preformatted))
                TrimSpaces(doc, element);

#if defined(ENABLE_DEBUG_LOG)
            in_parse_inline--;
            SPRTF("Exit ParseInline 11 %d...\n",in_parse_inline);
#endif
            return NULL;
        }

        /* parse inline element */
        if (TY_(nodeIsElement)(node))
        {
            if (node->implicit)
                TY_(Report)(doc, element, node, INSERTING_TAG);

            /* trim white space before <br> */
            if ( nodeIsBR(node) )
                TrimSpaces(doc, element);

            TY_(InsertNodeAtEnd)(element, node);
            ParseTag(doc, node, mode);
            continue;
        }

        /* discard unexpected tags */
        TY_(Report)(doc, element, node, DISCARDING_UNEXPECTED);
        TY_(FreeNode)( doc, node );
        continue;
    }

    if (!(element->tag->model & CM_OPT))
        TY_(Report)(doc, element, node, MISSING_ENDTAG_FOR);

#if defined(ENABLE_DEBUG_LOG)
    in_parse_inline--;
    SPRTF("Exit ParseInline 12 %d...\n",in_parse_inline);
#endif
    return NULL;
}


/** MARK: TY_(oldParseEmpty)
 *  Parse empty element nodes.
 */
void* TY_(oldParseEmpty)(TidyDocImpl* doc, Node *element, GetTokenMode mode)
{
    Lexer* lexer = doc->lexer;
    if ( lexer->isvoyager )
    {
        Node *node = TY_(GetToken)( doc, mode);
        if ( node )
        {
            if ( !(node->type == EndTag && node->tag == element->tag) )
            {
                /* TY_(Report)(doc, element, node, ELEMENT_NOT_EMPTY); */
                TY_(UngetToken)( doc );
            }
            else
            {
                TY_(FreeNode)( doc, node );
            }
        }
    }
    return NULL;
}


/** MARK: TY_(oldParseDefList)
 *  Parses the `dl` tag.
 */
void* TY_(oldParseDefList)(TidyDocImpl* doc, Node *list, GetTokenMode mode)
{
    Lexer* lexer = doc->lexer;
    Node *node, *parent;

    if (list->tag->model & CM_EMPTY)
        return NULL;

    lexer->insert = NULL;  /* defer implicit inline start tags */

    while ((node = TY_(GetToken)( doc, IgnoreWhitespace)) != NULL)
    {
        if (node->tag == list->tag && node->type == EndTag)
        {
            TY_(FreeNode)( doc, node);
            list->closed = yes;
            return NULL;
        }

        /* deal with comments etc. */
        if (InsertMisc(list, node))
            continue;

        if (TY_(nodeIsText)(node))
        {
            TY_(UngetToken)( doc );
            node = TY_(InferredTag)(doc, TidyTag_DT);
            TY_(Report)(doc, list, node, MISSING_STARTTAG);
        }

        if (node->tag == NULL)
        {
            TY_(Report)(doc, list, node, DISCARDING_UNEXPECTED);
            TY_(FreeNode)( doc, node);
            continue;
        }

        /*
          if this is the end tag for an ancestor element
          then infer end tag for this element
        */
        if (node->type == EndTag)
        {
            Bool discardIt = no;
            if ( nodeIsFORM(node) )
            {
                BadForm( doc );
                TY_(Report)(doc, list, node, DISCARDING_UNEXPECTED);
                TY_(FreeNode)( doc, node );
                continue;
            }

            for (parent = list->parent;
                    parent != NULL; parent = parent->parent)
            {
               /* Do not match across BODY to avoid infinite loop
                  between ParseBody and this parser,
                  See http://tidy.sf.net/bug/1098012. */
                if (nodeIsBODY(parent))
                {
                    discardIt = yes;
                    break;
                }
                if (node->tag == parent->tag)
                {
                    TY_(Report)(doc, list, node, MISSING_ENDTAG_BEFORE);

                    TY_(UngetToken)( doc );
                    return NULL;
                }
            }
            if (discardIt)
            {
                TY_(Report)(doc, list, node, DISCARDING_UNEXPECTED);
                TY_(FreeNode)( doc, node);
                continue;
            }
        }

        /* center in a dt or a dl breaks the dl list in two */
        if ( nodeIsCENTER(node) )
        {
            if (list->content)
                TY_(InsertNodeAfterElement)(list, node);
            else /* trim empty dl list */
            {
                TY_(InsertNodeBeforeElement)(list, node);
            }

            /* #426885 - fix by Glenn Carroll 19 Apr 00, and
                         Gary Dechaines 11 Aug 00 */
            /* ParseTag can destroy node, if it finds that
             * this <center> is followed immediately by </center>.
             * It's awkward but necessary to determine if this
             * has happened.
             */
            parent = node->parent;

            /* and parse contents of center */
            lexer->excludeBlocks = no;
            ParseTag( doc, node, mode);
            lexer->excludeBlocks = yes;

            /* now create a new dl element,
             * unless node has been blown away because the
             * center was empty, as above.
             */
            if (parent->last == node)
            {
                list = TY_(InferredTag)(doc, TidyTag_DL);
                TY_(InsertNodeAfterElement)(node, list);
            }
            continue;
        }

        if ( !(nodeIsDT(node) || nodeIsDD(node)) )
        {
            TY_(UngetToken)( doc );

            if (!(node->tag->model & (CM_BLOCK | CM_INLINE)))
            {
                TY_(Report)(doc, list, node, TAG_NOT_ALLOWED_IN);
                return NULL;
            }

            /* if DD appeared directly in BODY then exclude blocks */
            if (!(node->tag->model & CM_INLINE) && lexer->excludeBlocks)
                return NULL;

            node = TY_(InferredTag)(doc, TidyTag_DD);
            TY_(Report)(doc, list, node, MISSING_STARTTAG);
        }

        if (node->type == EndTag)
        {
            TY_(Report)(doc, list, node, DISCARDING_UNEXPECTED);
            TY_(FreeNode)( doc, node);
            continue;
        }

        /* node should be <DT> or <DD>*/
        TY_(InsertNodeAtEnd)(list, node);
        ParseTag( doc, node, IgnoreWhitespace);
    }

    TY_(Report)(doc, list, node, MISSING_ENDTAG_FOR);
    return NULL;
}


/** MARK: TY_(oldParseList)
 *  Parses list tags.
 */
void* TY_(oldParseList)(TidyDocImpl* doc, Node *list, GetTokenMode ARG_UNUSED(mode))
{
#if defined(ENABLE_DEBUG_LOG)
    static int in_parse_list = 0;
#endif
    Lexer* lexer = doc->lexer;
    Node *node, *parent, *lastli;
    Bool wasblock;
    Bool nodeisOL = nodeIsOL(list);

#if defined(ENABLE_DEBUG_LOG)
    in_parse_list++;
    SPRTF("Entering ParseList %d...\n",in_parse_list);
#endif
    if (list->tag->model & CM_EMPTY)
    {
#if defined(ENABLE_DEBUG_LOG)
        in_parse_list--;
        SPRTF("Exit ParseList 1 %d... CM_EMPTY\n",in_parse_list);
#endif
        return NULL;
    }
    lexer->insert = NULL;  /* defer implicit inline start tags */

    while ((node = TY_(GetToken)( doc, IgnoreWhitespace)) != NULL)
    {
        Bool foundLI = no;
        if (node->tag == list->tag && node->type == EndTag)
        {
            TY_(FreeNode)( doc, node);
            list->closed = yes;
#if defined(ENABLE_DEBUG_LOG)
            in_parse_list--;
            SPRTF("Exit ParseList 2 %d... Endtag\n",in_parse_list);
#endif
            return NULL;
        }

        /* deal with comments etc. */
        if (InsertMisc(list, node))
            continue;

        if (node->type != TextNode && node->tag == NULL)
        {
            TY_(Report)(doc, list, node, DISCARDING_UNEXPECTED);
            TY_(FreeNode)( doc, node);
            continue;
        }
        if (lexer && (node->type == TextNode))
        {
            uint ch, ix = node->start;
            /* Issue #572 - Skip whitespace. */
            while (ix < node->end && (ch = (lexer->lexbuf[ix] & 0xff))
                && (ch == ' ' || ch == '\t' || ch == '\r' || ch == '\n'))
                ++ix;
            if (ix >= node->end)
            {
                /* Issue #572 - Discard if ALL whitespace. */
                TY_(FreeNode)(doc, node);
                continue;
            }
        }


        /*
          if this is the end tag for an ancestor element
          then infer end tag for this element
        */
        if (node->type == EndTag)
        {
            if ( nodeIsFORM(node) )
            {
                BadForm( doc );
                TY_(Report)(doc, list, node, DISCARDING_UNEXPECTED);
                TY_(FreeNode)( doc, node );
                continue;
            }

            if (TY_(nodeHasCM)(node,CM_INLINE))
            {
                TY_(Report)(doc, list, node, DISCARDING_UNEXPECTED);
                TY_(PopInline)( doc, node );
                TY_(FreeNode)( doc, node);
                continue;
            }

            for ( parent = list->parent;
                  parent != NULL; parent = parent->parent )
            {
               /* Do not match across BODY to avoid infinite loop
                  between ParseBody and this parser,
                  See http://tidy.sf.net/bug/1053626. */
                if (nodeIsBODY(parent))
                    break;
                if (node->tag == parent->tag)
                {
                    TY_(Report)(doc, list, node, MISSING_ENDTAG_BEFORE);
                    TY_(UngetToken)( doc );
#if defined(ENABLE_DEBUG_LOG)
                    in_parse_list--;
                    SPRTF("Exit ParseList 3 %d... No End Tag\n",in_parse_list);
#endif
                    return NULL;
                }
            }

            TY_(Report)(doc, list, node, DISCARDING_UNEXPECTED);
            TY_(FreeNode)( doc, node);
            continue;
        }

        if ( !nodeIsLI(node) && nodeisOL )
        {
            /* Issue #572 - A <ol><li> can have nested <ol> elements */
            foundLI = FindLastLI(list, &lastli); /* find last <li> */
        }

        if ( nodeIsLI(node) || (TY_(IsHTML5Mode)(doc) && !foundLI) )
        {
            /* node is <LI> OR
               Issue #396 - A <ul> can have Zero or more <li> elements
             */
            TY_(InsertNodeAtEnd)(list,node);
        }
        else
        {
            TY_(UngetToken)( doc );

            if (TY_(nodeHasCM)(node,CM_BLOCK) && lexer->excludeBlocks)
            {
                TY_(Report)(doc, list, node, MISSING_ENDTAG_BEFORE);
#if defined(ENABLE_DEBUG_LOG)
                in_parse_list--;
                SPRTF("Exit ParseList 4 %d... No End Tag\n",in_parse_list);
#endif
                return NULL;
            }
            /* http://tidy.sf.net/issue/1316307 */
            /* In exiled mode, return so table processing can continue. */
            else if ( lexer->exiled
                      && (TY_(nodeHasCM)(node, CM_TABLE|CM_ROWGRP|CM_ROW)
                          || nodeIsTABLE(node)) )
            {
#if defined(ENABLE_DEBUG_LOG)
                in_parse_list--;
                SPRTF("Exit ParseList 5 %d... exiled\n",in_parse_list);
#endif
                return NULL;
            }
            /* http://tidy.sf.net/issue/836462
               If "list" is an unordered list, insert the next tag within
               the last <li> to preserve the numbering to match the visual
               rendering of most browsers. */
            if ( nodeIsOL(list) && FindLastLI(list, &lastli) )
            {
                /* Create a node for error reporting */
                node = TY_(InferredTag)(doc, TidyTag_LI);
                TY_(Report)(doc, list, node, MISSING_STARTTAG );
                TY_(FreeNode)( doc, node);
                node = lastli;
            }
            else
            {
                /* Add an inferred <li> */
                wasblock = TY_(nodeHasCM)(node,CM_BLOCK);
                node = TY_(InferredTag)(doc, TidyTag_LI);
                /* Add "display: inline" to avoid a blank line after <li> with
                   Internet Explorer. See http://tidy.sf.net/issue/836462 */
                TY_(AddStyleProperty)( doc, node,
                                       wasblock
                                       ? "list-style: none; display: inline"
                                       : "list-style: none"
                                       );
                TY_(Report)(doc, list, node, MISSING_STARTTAG );
                TY_(InsertNodeAtEnd)(list,node);
            }
        }

        ParseTag( doc, node, IgnoreWhitespace);
    }

    TY_(Report)(doc, list, node, MISSING_ENDTAG_FOR);
#if defined(ENABLE_DEBUG_LOG)
    in_parse_list--;
    SPRTF("Exit ParseList 6 %d... missing end tag\n",in_parse_list);
#endif
    return NULL;
}


/** MARK: TY_(oldParseRow)
 *  Parses the `row` tag.
 */
void* TY_(oldParseRow)(TidyDocImpl* doc, Node *row, GetTokenMode ARG_UNUSED(mode))
{
    Lexer* lexer = doc->lexer;
    Node *node;
    Bool exclude_state;

    if (row->tag->model & CM_EMPTY)
        return NULL;

    while ((node = TY_(GetToken)(doc, IgnoreWhitespace)) != NULL)
    {
        if (node->tag == row->tag)
        {
            if (node->type == EndTag)
            {
                TY_(FreeNode)( doc, node);
                row->closed = yes;
                FixEmptyRow( doc, row);
                return NULL;
            }

            /* New row start implies end of current row */
            TY_(UngetToken)( doc );
            FixEmptyRow( doc, row);
            return NULL;
        }

        /*
          if this is the end tag for an ancestor element
          then infer end tag for this element
        */
        if ( node->type == EndTag )
        {
            if ( (TY_(nodeHasCM)(node, CM_HTML|CM_TABLE) || nodeIsTABLE(node))
                 && DescendantOf(row, TagId(node)) )
            {
                TY_(UngetToken)( doc );
                return NULL;
            }

            if ( nodeIsFORM(node) || TY_(nodeHasCM)(node, CM_BLOCK|CM_INLINE) )
            {
                if ( nodeIsFORM(node) )
                    BadForm( doc );

                TY_(Report)(doc, row, node, DISCARDING_UNEXPECTED);
                TY_(FreeNode)( doc, node);
                continue;
            }

            if ( nodeIsTD(node) || nodeIsTH(node) )
            {
                TY_(Report)(doc, row, node, DISCARDING_UNEXPECTED);
                TY_(FreeNode)( doc, node);
                continue;
            }
        }

        /* deal with comments etc. */
        if (InsertMisc(row, node))
            continue;

        /* discard unknown tags */
        if (node->tag == NULL && node->type != TextNode)
        {
            TY_(Report)(doc, row, node, DISCARDING_UNEXPECTED);
            TY_(FreeNode)( doc, node);
            continue;
        }

        /* discard unexpected <table> element */
        if ( nodeIsTABLE(node) )
        {
            TY_(Report)(doc, row, node, DISCARDING_UNEXPECTED);
            TY_(FreeNode)( doc, node);
            continue;
        }

        /* THEAD, TFOOT or TBODY */
        if ( TY_(nodeHasCM)(node, CM_ROWGRP) )
        {
            TY_(UngetToken)( doc );
            return NULL;
        }

        if (node->type == EndTag)
        {
            TY_(Report)(doc, row, node, DISCARDING_UNEXPECTED);
            TY_(FreeNode)( doc, node);
            continue;
        }

        /*
          if text or inline or block move before table
          if head content move to head
        */

        if (node->type != EndTag)
        {
            if ( nodeIsFORM(node) )
            {
                TY_(UngetToken)( doc );
                node = TY_(InferredTag)(doc, TidyTag_TD);
                TY_(Report)(doc, row, node, MISSING_STARTTAG);
            }
            else if ( TY_(nodeIsText)(node)
                      || TY_(nodeHasCM)(node, CM_BLOCK | CM_INLINE) )
            {
                MoveBeforeTable( doc, row, node );
                TY_(Report)(doc, row, node, TAG_NOT_ALLOWED_IN);
                lexer->exiled = yes;
                exclude_state = lexer->excludeBlocks;
                lexer->excludeBlocks = no;

                if (node->type != TextNode)
                    ParseTag( doc, node, IgnoreWhitespace);

                lexer->exiled = no;
                lexer->excludeBlocks = exclude_state;
                continue;
            }
            else if (node->tag->model & CM_HEAD)
            {
                TY_(Report)(doc, row, node, TAG_NOT_ALLOWED_IN);
                MoveToHead( doc, row, node);
                continue;
            }
        }

        if ( !(nodeIsTD(node) || nodeIsTH(node)) )
        {
            TY_(Report)(doc, row, node, TAG_NOT_ALLOWED_IN);
            TY_(FreeNode)( doc, node);
            continue;
        }

        /* node should be <TD> or <TH> */
        TY_(InsertNodeAtEnd)(row, node);
        exclude_state = lexer->excludeBlocks;
        lexer->excludeBlocks = no;
        ParseTag( doc, node, IgnoreWhitespace);
        lexer->excludeBlocks = exclude_state;

        /* pop inline stack */

        while ( lexer->istacksize > lexer->istackbase )
            TY_(PopInline)( doc, NULL );
    }
    return NULL;
}


/** MARK: TY_(oldParseRowGroup)
 *  Parses the `rowgroup` tag.
 */
void* TY_(oldParseRowGroup)(TidyDocImpl* doc, Node *rowgroup, GetTokenMode ARG_UNUSED(mode))
{
    Lexer* lexer = doc->lexer;
    Node *node, *parent;

    if (rowgroup->tag->model & CM_EMPTY)
        return NULL;

    while ((node = TY_(GetToken)(doc, IgnoreWhitespace)) != NULL)
    {
        if (node->tag == rowgroup->tag)
        {
            if (node->type == EndTag)
            {
                rowgroup->closed = yes;
                TY_(FreeNode)( doc, node);
                return NULL;
            }

            TY_(UngetToken)( doc );
            return NULL;
        }

        /* if </table> infer end tag */
        if ( nodeIsTABLE(node) && node->type == EndTag )
        {
            TY_(UngetToken)( doc );
            return NULL;
        }

        /* deal with comments etc. */
        if (InsertMisc(rowgroup, node))
            continue;

        /* discard unknown tags */
        if (node->tag == NULL && node->type != TextNode)
        {
            TY_(Report)(doc, rowgroup, node, DISCARDING_UNEXPECTED);
            TY_(FreeNode)( doc, node);
            continue;
        }

        /*
          if TD or TH then infer <TR>
          if text or inline or block move before table
          if head content move to head
        */

        if (node->type != EndTag)
        {
            if ( nodeIsTD(node) || nodeIsTH(node) )
            {
                TY_(UngetToken)( doc );
                node = TY_(InferredTag)(doc, TidyTag_TR);
                TY_(Report)(doc, rowgroup, node, MISSING_STARTTAG);
            }
            else if ( TY_(nodeIsText)(node)
                      || TY_(nodeHasCM)(node, CM_BLOCK|CM_INLINE) )
            {
                MoveBeforeTable( doc, rowgroup, node );
                TY_(Report)(doc, rowgroup, node, TAG_NOT_ALLOWED_IN);
                lexer->exiled = yes;

                if (node->type != TextNode)
                    ParseTag(doc, node, IgnoreWhitespace);

                lexer->exiled = no;
                continue;
            }
            else if (node->tag->model & CM_HEAD)
            {
                TY_(Report)(doc, rowgroup, node, TAG_NOT_ALLOWED_IN);
                MoveToHead(doc, rowgroup, node);
                continue;
            }
        }

        /*
          if this is the end tag for ancestor element
          then infer end tag for this element
        */
        if (node->type == EndTag)
        {
            if ( nodeIsFORM(node) || TY_(nodeHasCM)(node, CM_BLOCK|CM_INLINE) )
            {
                if ( nodeIsFORM(node) )
                    BadForm( doc );

                TY_(Report)(doc, rowgroup, node, DISCARDING_UNEXPECTED);
                TY_(FreeNode)( doc, node);
                continue;
            }

            if ( nodeIsTR(node) || nodeIsTD(node) || nodeIsTH(node) )
            {
                TY_(Report)(doc, rowgroup, node, DISCARDING_UNEXPECTED);
                TY_(FreeNode)( doc, node);
                continue;
            }

            for ( parent = rowgroup->parent;
                  parent != NULL;
                  parent = parent->parent )
            {
                if (node->tag == parent->tag)
                {
                    TY_(UngetToken)( doc );
                    return NULL;
                }
            }
        }

        /*
          if THEAD, TFOOT or TBODY then implied end tag

        */
        if (node->tag->model & CM_ROWGRP)
        {
            if (node->type != EndTag)
            {
                TY_(UngetToken)( doc );
                return NULL;
            }
        }

        if (node->type == EndTag)
        {
            TY_(Report)(doc, rowgroup, node, DISCARDING_UNEXPECTED);
            TY_(FreeNode)( doc, node);
            continue;
        }

        if ( !nodeIsTR(node) )
        {
            node = TY_(InferredTag)(doc, TidyTag_TR);
            TY_(Report)(doc, rowgroup, node, MISSING_STARTTAG);
            TY_(UngetToken)( doc );
        }

       /* node should be <TR> */
        TY_(InsertNodeAtEnd)(rowgroup, node);
        ParseTag(doc, node, IgnoreWhitespace);
    }
    return NULL;
}


/** MARK: TY_(oldParseColGroup)
 *  Parses the `colgroup` tag.
 */
void* TY_(oldParseColGroup)(TidyDocImpl* doc, Node *colgroup, GetTokenMode ARG_UNUSED(mode))
{
    Node *node, *parent;

    if (colgroup->tag->model & CM_EMPTY)
        return NULL;

    while ((node = TY_(GetToken)(doc, IgnoreWhitespace)) != NULL)
    {
        if (node->tag == colgroup->tag && node->type == EndTag)
        {
            TY_(FreeNode)( doc, node);
            colgroup->closed = yes;
            return NULL;
        }

        /*
          if this is the end tag for an ancestor element
          then infer end tag for this element
        */
        if (node->type == EndTag)
        {
            if ( nodeIsFORM(node) )
            {
                BadForm( doc );
                TY_(Report)(doc, colgroup, node, DISCARDING_UNEXPECTED);
                TY_(FreeNode)( doc, node);
                continue;
            }

            for ( parent = colgroup->parent;
                  parent != NULL;
                  parent = parent->parent )
            {
                if (node->tag == parent->tag)
                {
                    TY_(UngetToken)( doc );
                    return NULL;
                }
            }
        }

        if (TY_(nodeIsText)(node))
        {
            TY_(UngetToken)( doc );
            return NULL;
        }

        /* deal with comments etc. */
        if (InsertMisc(colgroup, node))
            continue;

        /* discard unknown tags */
        if (node->tag == NULL)
        {
            TY_(Report)(doc, colgroup, node, DISCARDING_UNEXPECTED);
            TY_(FreeNode)( doc, node);
            continue;
        }

        if ( !nodeIsCOL(node) )
        {
            TY_(UngetToken)( doc );
            return NULL;
        }

        if (node->type == EndTag)
        {
            TY_(Report)(doc, colgroup, node, DISCARDING_UNEXPECTED);
            TY_(FreeNode)( doc, node);
            continue;
        }

        /* node should be <COL> */
        TY_(InsertNodeAtEnd)(colgroup, node);
        ParseTag(doc, node, IgnoreWhitespace);
    }
    return NULL;
}


/** MARK: TY_(oldParseTableTag)
 *  Parses the `table` tag.
 */
void* TY_(oldParseTableTag)(TidyDocImpl* doc, Node *table, GetTokenMode ARG_UNUSED(mode))
{
#if defined(ENABLE_DEBUG_LOG)
    static int in_parse_table = 0;
#endif
    Lexer* lexer = doc->lexer;
    Node *node, *parent;
    uint istackbase;

    TY_(DeferDup)( doc );
    istackbase = lexer->istackbase;
    lexer->istackbase = lexer->istacksize;
#if defined(ENABLE_DEBUG_LOG)
    in_parse_table++;
    SPRTF("Entering ParseTableTag %d...\n",in_parse_table);
#endif

    while ((node = TY_(GetToken)(doc, IgnoreWhitespace)) != NULL)
    {
        if (node->tag == table->tag )
        {
            if (node->type == EndTag)
            {
                TY_(FreeNode)(doc, node);
            }
            else
            {
                /* Issue #498 - If a <table> in a <table>
                 * just close the current table, and issue a
                 * warning. The previous action was to discard
                 * this second <table>
                 */
                TY_(UngetToken)(doc);
                TY_(Report)(doc, table, node, TAG_NOT_ALLOWED_IN);
            }
            lexer->istackbase = istackbase;
            table->closed = yes;
#if defined(ENABLE_DEBUG_LOG)
            in_parse_table--;
            SPRTF("Exit ParseTableTag 1 %d... EndTag\n",in_parse_table);
#endif
            return NULL;
        }

        /* deal with comments etc. */
        if (InsertMisc(table, node))
            continue;

        /* discard unknown tags */
        if (node->tag == NULL && node->type != TextNode)
        {
            TY_(Report)(doc, table, node, DISCARDING_UNEXPECTED);
            TY_(FreeNode)( doc, node);
            continue;
        }

        /* if TD or TH or text or inline or block then infer <TR> */

        if (node->type != EndTag)
        {
            if ( nodeIsTD(node) || nodeIsTH(node) || nodeIsTABLE(node) )
            {
                TY_(UngetToken)( doc );
                node = TY_(InferredTag)(doc, TidyTag_TR);
                TY_(Report)(doc, table, node, MISSING_STARTTAG);
            }
            else if ( TY_(nodeIsText)(node) ||TY_(nodeHasCM)(node,CM_BLOCK|CM_INLINE) )
            {
                TY_(InsertNodeBeforeElement)(table, node);
                TY_(Report)(doc, table, node, TAG_NOT_ALLOWED_IN);
                lexer->exiled = yes;

                if (node->type != TextNode)
                    ParseTag(doc, node, IgnoreWhitespace);

                lexer->exiled = no;
                continue;
            }
            else if (node->tag->model & CM_HEAD)
            {
                MoveToHead(doc, table, node);
                continue;
            }
        }

        /*
          if this is the end tag for an ancestor element
          then infer end tag for this element
        */
        if (node->type == EndTag)
        {
            if ( nodeIsFORM(node) )
            {
                BadForm( doc );
                TY_(Report)(doc, table, node, DISCARDING_UNEXPECTED);
                TY_(FreeNode)( doc, node);
                continue;
            }

            /* best to discard unexpected block/inline end tags */
            if ( TY_(nodeHasCM)(node, CM_TABLE|CM_ROW) ||
                 TY_(nodeHasCM)(node, CM_BLOCK|CM_INLINE) )
            {
                TY_(Report)(doc, table, node, DISCARDING_UNEXPECTED);
                TY_(FreeNode)( doc, node);
                continue;
            }

            for ( parent = table->parent;
                  parent != NULL;
                  parent = parent->parent )
            {
                if (node->tag == parent->tag)
                {
                    TY_(Report)(doc, table, node, MISSING_ENDTAG_BEFORE );
                    TY_(UngetToken)( doc );
                    lexer->istackbase = istackbase;
#if defined(ENABLE_DEBUG_LOG)
                    in_parse_table--;
                    SPRTF("Exit ParseTableTag 2 %d... missing EndTag\n",in_parse_table);
#endif
                    return NULL;
                }
            }
        }

        if (!(node->tag->model & CM_TABLE))
        {
            TY_(UngetToken)( doc );
            TY_(Report)(doc, table, node, TAG_NOT_ALLOWED_IN);
            lexer->istackbase = istackbase;
#if defined(ENABLE_DEBUG_LOG)
            in_parse_table--;
            SPRTF("Exit ParseTableTag 3 %d... CM_TABLE\n",in_parse_table);
#endif
            return NULL;
        }

        if (TY_(nodeIsElement)(node))
        {
            TY_(InsertNodeAtEnd)(table, node);
            ParseTag(doc, node, IgnoreWhitespace);
            continue;
        }

        /* discard unexpected text nodes and end tags */
        TY_(Report)(doc, table, node, DISCARDING_UNEXPECTED);
        TY_(FreeNode)( doc, node);
    }

    TY_(Report)(doc, table, node, MISSING_ENDTAG_FOR);
    lexer->istackbase = istackbase;
#if defined(ENABLE_DEBUG_LOG)
    in_parse_table--;
    SPRTF("Exit ParseTableTag 4 %d... missing end\n",in_parse_table);
#endif
    return NULL;
}


/** MARK: TY_(oldParsePre)
 *  Parses the `pre` tag.
 */
void* TY_(oldParsePre)( TidyDocImpl* doc, Node *pre, GetTokenMode ARG_UNUSED(mode) )
{
    Node *node;

    if (pre->tag->model & CM_EMPTY)
        return NULL;

    TY_(InlineDup)( doc, NULL ); /* tell lexer to insert inlines if needed */

    while ((node = TY_(GetToken)(doc, Preformatted)) != NULL)
    {
        if ( node->type == EndTag &&
             (node->tag == pre->tag || DescendantOf(pre, TagId(node))) )
        {
            if (nodeIsBODY(node) || nodeIsHTML(node))
            {
                TY_(Report)(doc, pre, node, DISCARDING_UNEXPECTED);
                TY_(FreeNode)(doc, node);
                continue;
            }
            if (node->tag == pre->tag)
            {
                TY_(FreeNode)(doc, node);
            }
            else
            {
                TY_(Report)(doc, pre, node, MISSING_ENDTAG_BEFORE );
                TY_(UngetToken)( doc );
            }
            pre->closed = yes;
            TrimSpaces(doc, pre);
            return NULL;
        }

        if (TY_(nodeIsText)(node))
        {
            TY_(InsertNodeAtEnd)(pre, node);
            continue;
        }

        /* deal with comments etc. */
        if (InsertMisc(pre, node))
            continue;

        if (node->tag == NULL)
        {
            TY_(Report)(doc, pre, node, DISCARDING_UNEXPECTED);
            TY_(FreeNode)(doc, node);
            continue;
        }

        /* strip unexpected tags */
        if ( !PreContent(doc, node) )
        {
            Node *newnode;

            /* fix for http://tidy.sf.net/bug/772205 */
            if (node->type == EndTag)
            {
                /* http://tidy.sf.net/issue/1590220 */
               if ( doc->lexer->exiled
                   && (TY_(nodeHasCM)(node, CM_TABLE) || nodeIsTABLE(node)) )
               {
                  TY_(UngetToken)(doc);
                  TrimSpaces(doc, pre);
                  return NULL;
               }

               TY_(Report)(doc, pre, node, DISCARDING_UNEXPECTED);
               TY_(FreeNode)(doc, node);
               continue;
            }
            /* http://tidy.sf.net/issue/1590220 */
            else if (TY_(nodeHasCM)(node, CM_TABLE|CM_ROW)
                     || nodeIsTABLE(node) )
            {
                if (!doc->lexer->exiled)
                    /* No missing close warning if exiled. */
                    TY_(Report)(doc, pre, node, MISSING_ENDTAG_BEFORE);

                TY_(UngetToken)(doc);
                return NULL;
            }

            /*
              This is basically what Tidy 04 August 2000 did and far more accurate
              with respect to browser behaivour than the code commented out above.
              Tidy could try to propagate the <pre> into each disallowed child where
              <pre> is allowed in order to replicate some browsers behaivour, but
              there are a lot of exceptions, e.g. Internet Explorer does not propagate
              <pre> into table cells while Mozilla does. Opera 6 never propagates
              <pre> into blocklevel elements while Opera 7 behaves much like Mozilla.

              Tidy behaves thus mostly like Opera 6 except for nested <pre> elements
              which are handled like Mozilla takes them (Opera6 closes all <pre> after
              the first </pre>).

              There are similar issues like replacing <p> in <pre> with <br>, for
              example

                <pre>...<p>...</pre>                 (Input)
                <pre>...<br>...</pre>                (Tidy)
                <pre>...<br>...</pre>                (Opera 7 and Internet Explorer)
                <pre>...<br><br>...</pre>            (Opera 6 and Mozilla)

                <pre>...<p>...</p>...</pre>          (Input)
                <pre>...<br>......</pre>             (Tidy, BUG!)
                <pre>...<br>...<br>...</pre>         (Internet Explorer)
                <pre>...<br><br>...<br><br>...</pre> (Mozilla, Opera 6)
                <pre>...<br>...<br><br>...</pre>     (Opera 7)

              or something similar, they could also be closing the <pre> and propagate
              the <pre> into the newly opened <p>.

              Todo: IMG, OBJECT, APPLET, BIG, SMALL, SUB, SUP, FONT, and BASEFONT are
              disallowed in <pre>, Tidy neither detects this nor does it perform any
              cleanup operation. Tidy should at least issue a warning if it encounters
              such constructs.

              Todo: discarding </p> is abviously a bug, it should be replaced by <br>.
            */
            TY_(InsertNodeAfterElement)(pre, node);
            TY_(Report)(doc, pre, node, MISSING_ENDTAG_BEFORE);
            ParseTag(doc, node, IgnoreWhitespace);

            newnode = TY_(InferredTag)(doc, TidyTag_PRE);
            TY_(Report)(doc, pre, newnode, INSERTING_TAG);
            pre = newnode;
            TY_(InsertNodeAfterElement)(node, pre);

            continue;
        }

        if ( nodeIsP(node) )
        {
            if (node->type == StartTag)
            {
                TY_(Report)(doc, pre, node, USING_BR_INPLACE_OF);

                /* trim white space before <p> in <pre>*/
                TrimSpaces(doc, pre);

                /* coerce both <p> and </p> to <br> */
                TY_(CoerceNode)(doc, node, TidyTag_BR, no, no);
                TY_(FreeAttrs)( doc, node ); /* discard align attribute etc. */
                TY_(InsertNodeAtEnd)( pre, node );
            }
            else
            {
                TY_(Report)(doc, pre, node, DISCARDING_UNEXPECTED);
                TY_(FreeNode)( doc, node);
            }
            continue;
        }

        if ( TY_(nodeIsElement)(node) )
        {
            /* trim white space before <br> */
            if ( nodeIsBR(node) )
                TrimSpaces(doc, pre);

            TY_(InsertNodeAtEnd)(pre, node);
            ParseTag(doc, node, Preformatted);
            continue;
        }

        /* discard unexpected tags */
        TY_(Report)(doc, pre, node, DISCARDING_UNEXPECTED);
        TY_(FreeNode)( doc, node);
    }

    TY_(Report)(doc, pre, node, MISSING_ENDTAG_FOR);
    return NULL;
}


/** MARK: TY_(oldParseOptGroup)
 *  Parses the `optgroup` tag.
 */
void* TY_(oldParseOptGroup)(TidyDocImpl* doc, Node *field, GetTokenMode ARG_UNUSED(mode))
{
    Lexer* lexer = doc->lexer;
    Node *node;

    lexer->insert = NULL;  /* defer implicit inline start tags */

    while ((node = TY_(GetToken)(doc, IgnoreWhitespace)) != NULL)
    {
        if (node->tag == field->tag && node->type == EndTag)
        {
            TY_(FreeNode)( doc, node);
            field->closed = yes;
            TrimSpaces(doc, field);
            return NULL;
        }

        /* deal with comments etc. */
        if (InsertMisc(field, node))
            continue;

        if ( node->type == StartTag &&
             (nodeIsOPTION(node) || nodeIsOPTGROUP(node)) )
        {
            if ( nodeIsOPTGROUP(node) )
                TY_(Report)(doc, field, node, CANT_BE_NESTED);

            TY_(InsertNodeAtEnd)(field, node);
            ParseTag(doc, node, MixedContent);
            continue;
        }

        /* discard unexpected tags */
        TY_(Report)(doc, field, node, DISCARDING_UNEXPECTED );
        TY_(FreeNode)( doc, node);
    }
    return NULL;
}


/** MARK: TY_(oldParseSelect)
 *  Parses the `select` tag.
 */
void* TY_(oldParseSelect)(TidyDocImpl* doc, Node *field, GetTokenMode ARG_UNUSED(mode))
{
#if defined(ENABLE_DEBUG_LOG)
    static int in_parse_select = 0;
#endif
    Lexer* lexer = doc->lexer;
    Node *node;

    lexer->insert = NULL;  /* defer implicit inline start tags */
#if defined(ENABLE_DEBUG_LOG)
    in_parse_select++;
    SPRTF("Entering ParseSelect %d...\n",in_parse_select);
#endif

    while ((node = TY_(GetToken)(doc, IgnoreWhitespace)) != NULL)
    {
        if (node->tag == field->tag && node->type == EndTag)
        {
            TY_(FreeNode)( doc, node);
            field->closed = yes;
            TrimSpaces(doc, field);
#if defined(ENABLE_DEBUG_LOG)
            in_parse_select--;
            SPRTF("Exit ParseSelect 1 %d...\n",in_parse_select);
#endif
            return NULL;
        }

        /* deal with comments etc. */
        if (InsertMisc(field, node))
            continue;

        if ( node->type == StartTag &&
             ( nodeIsOPTION(node)   ||
               nodeIsOPTGROUP(node) ||
               nodeIsDATALIST(node) ||
               nodeIsSCRIPT(node))
           )
        {
            TY_(InsertNodeAtEnd)(field, node);
            ParseTag(doc, node, IgnoreWhitespace);
            continue;
        }

        /* discard unexpected tags */
        TY_(Report)(doc, field, node, DISCARDING_UNEXPECTED);
        TY_(FreeNode)( doc, node);
    }

    TY_(Report)(doc, field, node, MISSING_ENDTAG_FOR);
#if defined(ENABLE_DEBUG_LOG)
    in_parse_select--;
    SPRTF("Exit ParseSelect 2 %d...\n",in_parse_select);
#endif
    return NULL;
}


/** MARK: TY_(oldParseDataList)
 *  Parses the `datalist` tag.
 */
void* TY_(oldParseDatalist)(TidyDocImpl* doc, Node *field, GetTokenMode ARG_UNUSED(mode))
{
#if defined(ENABLE_DEBUG_LOG)
    static int in_parse_datalist = 0;
#endif
    Lexer* lexer = doc->lexer;
    Node *node;

    lexer->insert = NULL;  /* defer implicit inline start tags */
#if defined(ENABLE_DEBUG_LOG)
    in_parse_datalist++;
    SPRTF("Entering ParseDatalist %d...\n",in_parse_datalist);
#endif

    while ((node = TY_(GetToken)(doc, IgnoreWhitespace)) != NULL)
    {
        if (node->tag == field->tag && node->type == EndTag)
        {
            TY_(FreeNode)( doc, node);
            field->closed = yes;
            TrimSpaces(doc, field);
#if defined(ENABLE_DEBUG_LOG)
            in_parse_datalist--;
            SPRTF("Exit ParseDatalist 1 %d...\n",in_parse_datalist);
#endif
            return NULL;
        }

        /* deal with comments etc. */
        if (InsertMisc(field, node))
            continue;

        if ( node->type == StartTag &&
             ( nodeIsOPTION(node)   ||
               nodeIsOPTGROUP(node) ||
               nodeIsDATALIST(node) ||
               nodeIsSCRIPT(node))
           )
        {
            TY_(InsertNodeAtEnd)(field, node);
            ParseTag(doc, node, IgnoreWhitespace);
            continue;
        }

        /* discard unexpected tags */
        TY_(Report)(doc, field, node, DISCARDING_UNEXPECTED);
        TY_(FreeNode)( doc, node);
    }

    TY_(Report)(doc, field, node, MISSING_ENDTAG_FOR);
#if defined(ENABLE_DEBUG_LOG)
    in_parse_datalist--;
    SPRTF("Exit ParseDatalist 2 %d...\n",in_parse_datalist);
#endif
    return NULL;
}


/** MARK: TY_(oldParseText)
 *  Parses the `option` and `textarea` tags.
 */
void* TY_(oldParseText)(TidyDocImpl* doc, Node *field, GetTokenMode mode)
{
    Lexer* lexer = doc->lexer;
    Node *node;

    lexer->insert = NULL;  /* defer implicit inline start tags */

    if ( nodeIsTEXTAREA(field) )
        mode = Preformatted;
    else
        mode = MixedContent;  /* kludge for font tags */

    while ((node = TY_(GetToken)(doc, mode)) != NULL)
    {
        if (node->tag == field->tag && node->type == EndTag)
        {
            TY_(FreeNode)( doc, node);
            field->closed = yes;
            TrimSpaces(doc, field);
            return NULL;
        }

        /* deal with comments etc. */
        if (InsertMisc(field, node))
            continue;

        if (TY_(nodeIsText)(node))
        {
            /* only called for 1st child */
            if (field->content == NULL && !(mode & Preformatted))
                TrimSpaces(doc, field);

            if (node->start >= node->end)
            {
                TY_(FreeNode)( doc, node);
                continue;
            }

            TY_(InsertNodeAtEnd)(field, node);
            continue;
        }

        /* for textarea should all cases of < and & be escaped? */

        /* discard inline tags e.g. font */
        if (   node->tag
            && node->tag->model & CM_INLINE
            && !(node->tag->model & CM_FIELD)) /* #487283 - fix by Lee Passey 25 Jan 02 */
        {
            TY_(Report)(doc, field, node, DISCARDING_UNEXPECTED);
            TY_(FreeNode)( doc, node);
            continue;
        }

        /* terminate element on other tags */
        if (!(field->tag->model & CM_OPT))
            TY_(Report)(doc, field, node, MISSING_ENDTAG_BEFORE);

        TY_(UngetToken)( doc );
        TrimSpaces(doc, field);
        return NULL;
    }

    if (!(field->tag->model & CM_OPT))
        TY_(Report)(doc, field, node, MISSING_ENDTAG_FOR);
    return NULL;
}


/** MARK: TY_(oldParseTitle)
 *  Parses the `title` tag.
 */
void* TY_(oldParseTitle)(TidyDocImpl* doc, Node *title, GetTokenMode ARG_UNUSED(mode))
{
    Node *node;
    while ((node = TY_(GetToken)(doc, MixedContent)) != NULL)
    {
        if (node->tag == title->tag && node->type == StartTag
            && cfgBool(doc, TidyCoerceEndTags) )
        {
            TY_(Report)(doc, title, node, COERCE_TO_ENDTAG);
            node->type = EndTag;
            TY_(UngetToken)( doc );
            continue;
        }
        else if (node->tag == title->tag && node->type == EndTag)
        {
            TY_(FreeNode)( doc, node);
            title->closed = yes;
            TrimSpaces(doc, title);
            return NULL;
        }

        if (TY_(nodeIsText)(node))
        {
            /* only called for 1st child */
            if (title->content == NULL)
                TrimInitialSpace(doc, title, node);

            if (node->start >= node->end)
            {
                TY_(FreeNode)( doc, node);
                continue;
            }

            TY_(InsertNodeAtEnd)(title, node);
            continue;
        }

        /* deal with comments etc. */
        if (InsertMisc(title, node))
            continue;

        /* discard unknown tags */
        if (node->tag == NULL)
        {
            TY_(Report)(doc, title, node, DISCARDING_UNEXPECTED);
            TY_(FreeNode)( doc, node);
            continue;
        }

        /* pushback unexpected tokens */
        TY_(Report)(doc, title, node, MISSING_ENDTAG_BEFORE);
        TY_(UngetToken)( doc );
        TrimSpaces(doc, title);
        return NULL;
    }

    TY_(Report)(doc, title, node, MISSING_ENDTAG_FOR);
    return NULL;
}


/** MARK: TY_(oldParseScript)
 *  Parses the `script` tag.
 *
 *  @todo This isn't quite right for CDATA content as it recognises tags
 *  within the content and parses them accordingly. This will unfortunately
 *  screw up scripts which include:
 *    < + letter
 *    < + !
 *    < + ?
 *    < + / + letter
 */
void* TY_(oldParseScript)(TidyDocImpl* doc, Node *script, GetTokenMode ARG_UNUSED(mode))
{
    Node *node;

    doc->lexer->parent = script;
    node = TY_(GetToken)(doc, CdataContent);
    doc->lexer->parent = NULL;

    if (node)
    {
        TY_(InsertNodeAtEnd)(script, node);
    }
    else
    {
        /* handle e.g. a document like "<script>" */
        TY_(Report)(doc, script, NULL, MISSING_ENDTAG_FOR);
        return NULL;
    }

    node = TY_(GetToken)(doc, IgnoreWhitespace);

    if (!(node && node->type == EndTag && node->tag &&
        node->tag->id == script->tag->id))
    {
        TY_(Report)(doc, script, node, MISSING_ENDTAG_FOR);

        if (node)
            TY_(UngetToken)(doc);
    }
    else
    {
        TY_(FreeNode)(doc, node);
    }
    return NULL;
}


/** MARK: TY_(oldParseHead)
 *  Parses the `head` tag.
 */
void* TY_(oldParseHead)(TidyDocImpl* doc, Node *head, GetTokenMode ARG_UNUSED(mode))
{
    Lexer* lexer = doc->lexer;
    Node *node;
    int HasTitle = 0;
    int HasBase = 0;

    DEBUG_LOG(SPRTF("Enter ParseHead...\n"));
    while ((node = TY_(GetToken)(doc, IgnoreWhitespace)) != NULL)
    {
        if (node->tag == head->tag && node->type == EndTag)
        {
            TY_(FreeNode)( doc, node);
            head->closed = yes;
            break;
        }

        /* find and discard multiple <head> elements */
        /* find and discard <html> in <head> elements */
        if ((node->tag == head->tag || nodeIsHTML(node)) && node->type == StartTag)
        {
            TY_(Report)(doc, head, node, DISCARDING_UNEXPECTED);
            TY_(FreeNode)(doc, node);
            continue;
        }

        if (TY_(nodeIsText)(node))
        {
            /*\ Issue #132 - avoid warning for missing body tag,
             *  if configured to --omit-otpional-tags yes
             *  Issue #314 - and if --show-body-only
            \*/
            if (!cfgBool( doc, TidyOmitOptionalTags ) &&
                !showingBodyOnly(doc) )
            {
                TY_(Report)(doc, head, node, TAG_NOT_ALLOWED_IN);
            }
            TY_(UngetToken)( doc );
            break;
        }

        if (node->type == ProcInsTag && node->element &&
            TY_(tmbstrcmp)(node->element, "xml-stylesheet") == 0)
        {
            TY_(Report)(doc, head, node, TAG_NOT_ALLOWED_IN);
            TY_(InsertNodeBeforeElement)(TY_(FindHTML)(doc), node);
            continue;
        }

        /* deal with comments etc. */
        if (InsertMisc(head, node))
            continue;

        if (node->type == DocTypeTag)
        {
            InsertDocType(doc, head, node);
            continue;
        }

        /* discard unknown tags */
        if (node->tag == NULL)
        {
            TY_(Report)(doc, head, node, DISCARDING_UNEXPECTED);
            TY_(FreeNode)( doc, node);
            continue;
        }

        /*
         if it doesn't belong in the head then
         treat as implicit end of head and deal
         with as part of the body
        */
        if (!(node->tag->model & CM_HEAD))
        {
            /* #545067 Implicit closing of head broken - warn only for XHTML input */
            if ( lexer->isvoyager )
                TY_(Report)(doc, head, node, TAG_NOT_ALLOWED_IN );
            TY_(UngetToken)( doc );
            break;
        }

        if (TY_(nodeIsElement)(node))
        {
            if ( nodeIsTITLE(node) )
            {
                ++HasTitle;

                if (HasTitle > 1)
                    TY_(Report)(doc, head, node,
                                     head ?
                                     TOO_MANY_ELEMENTS_IN : TOO_MANY_ELEMENTS);
            }
            else if ( nodeIsBASE(node) )
            {
                ++HasBase;

                if (HasBase > 1)
                    TY_(Report)(doc, head, node,
                                     head ?
                                     TOO_MANY_ELEMENTS_IN : TOO_MANY_ELEMENTS);
            }

            TY_(InsertNodeAtEnd)(head, node);
            ParseTag(doc, node, IgnoreWhitespace);
            continue;
        }

        /* discard unexpected text nodes and end tags */
        TY_(Report)(doc, head, node, DISCARDING_UNEXPECTED);
        TY_(FreeNode)( doc, node);
    }
    DEBUG_LOG(SPRTF("Exit ParseHead 1...\n"));
<<<<<<< HEAD
}

/*\ 
 *  Issue #166 - repeated <main> element
 *  But this service is generalised to check for other duplicate elements
\*/
static Bool TY_(FindNodeWithId)( Node *node, TidyTagId tid )
{
    Node *content;
    while (node)
    {
        if (TagIsId(node,tid))
            return yes;
        /*\ 
         *   Issue #459 - Under certain circumstances, with many node this use of
         *   'for (content = node->content; content; content = content->content)'
         *   would produce a **forever** circle, or at least a very extended loop...
         *   It is sufficient to test the content, if it exists,
         *   to quickly iterate all nodes. Now all nodes are tested only once.
        \*/ 
        content = node->content;
        if (content)
        {
            if (TY_(FindNodeWithId)(content,tid))
                return yes;
        }
        node = node->next;
    }
    return no;
}


/*\ 
 *  Issue #166 - repeated <main> element
 *  Do a global search for an element
\*/
static Bool TY_(FindNodeById)( TidyDocImpl* doc, TidyTagId tid )
{
    Node *node = (doc ? doc->root.content : NULL);
    return TY_(FindNodeWithId)(node,tid);
=======
    return NULL;
>>>>>>> 0cfaff64
}


/** MARK: TY_(oldParseBody)
 *  Parses the `body` tag.
 */
void* TY_(oldParseBody)(TidyDocImpl* doc, Node *body, GetTokenMode mode)
{
    Lexer* lexer = doc->lexer;
    Node *node;
    Bool checkstack, iswhitenode;

    mode = IgnoreWhitespace;
    checkstack = yes;

    TY_(BumpObject)( doc, body->parent );

    DEBUG_LOG(SPRTF("Enter ParseBody...\n"));
    while ((node = TY_(GetToken)(doc, mode)) != NULL)
    {
        /* find and discard multiple <body> elements */
        if (node->tag == body->tag && node->type == StartTag)
        {
            TY_(Report)(doc, body, node, DISCARDING_UNEXPECTED);
            TY_(FreeNode)(doc, node);
            continue;
        }

        /* #538536 Extra endtags not detected */
        if ( nodeIsHTML(node) )
        {
            if (TY_(nodeIsElement)(node) || lexer->seenEndHtml)
                TY_(Report)(doc, body, node, DISCARDING_UNEXPECTED);
            else
                lexer->seenEndHtml = 1;

            TY_(FreeNode)( doc, node);
            continue;
        }

        if ( lexer->seenEndBody &&
             ( node->type == StartTag ||
               node->type == EndTag   ||
               node->type == StartEndTag ) )
        {
            TY_(Report)(doc, body, node, CONTENT_AFTER_BODY );
        }

        if ( node->tag == body->tag && node->type == EndTag )
        {
            body->closed = yes;
            TrimSpaces(doc, body);
            TY_(FreeNode)( doc, node);
            lexer->seenEndBody = 1;
            mode = IgnoreWhitespace;

            if ( nodeIsNOFRAMES(body->parent) )
                break;

            continue;
        }

        if ( nodeIsNOFRAMES(node) )
        {
            if (node->type == StartTag)
            {
                TY_(InsertNodeAtEnd)(body, node);
                TY_(oldParseBlock)(doc, node, mode);
                continue;
            }

            if (node->type == EndTag && nodeIsNOFRAMES(body->parent) )
            {
                TrimSpaces(doc, body);
                TY_(UngetToken)( doc );
                break;
            }
        }

        if ( (nodeIsFRAME(node) || nodeIsFRAMESET(node))
             && nodeIsNOFRAMES(body->parent) )
        {
            TrimSpaces(doc, body);
            TY_(UngetToken)( doc );
            break;
        }

        iswhitenode = no;

        if ( TY_(nodeIsText)(node) &&
             node->end <= node->start + 1 &&
             lexer->lexbuf[node->start] == ' ' )
            iswhitenode = yes;

        /* deal with comments etc. */
        if (InsertMisc(body, node))
            continue;

        /* mixed content model permits text */
        if (TY_(nodeIsText)(node))
        {
            if (iswhitenode && mode == IgnoreWhitespace)
            {
                TY_(FreeNode)( doc, node);
                continue;
            }

            /* HTML 2 and HTML4 strict don't allow text here */
            TY_(ConstrainVersion)(doc, ~(VERS_HTML40_STRICT | VERS_HTML20));

            if (checkstack)
            {
                checkstack = no;

                if ( TY_(InlineDup)(doc, node) > 0 )
                    continue;
            }

            TY_(InsertNodeAtEnd)(body, node);
            mode = MixedContent;
            continue;
        }

        if (node->type == DocTypeTag)
        {
            InsertDocType(doc, body, node);
            continue;
        }
        /* discard unknown  and PARAM tags */
        if ( node->tag == NULL || nodeIsPARAM(node) )
        {
            TY_(Report)(doc, body, node, DISCARDING_UNEXPECTED);
            TY_(FreeNode)( doc, node);
            continue;
        }

        /*
          Netscape allows LI and DD directly in BODY
          We infer UL or DL respectively and use this
          Bool to exclude block-level elements so as
          to match Netscape's observed behaviour.
        */
        lexer->excludeBlocks = no;

        if (( nodeIsINPUT(node) ||
             (!TY_(nodeHasCM)(node, CM_BLOCK) && !TY_(nodeHasCM)(node, CM_INLINE))
           ) && !TY_(IsHTML5Mode)(doc) )
        {
            /* avoid this error message being issued twice */
            if (!(node->tag->model & CM_HEAD))
                TY_(Report)(doc, body, node, TAG_NOT_ALLOWED_IN);

            if (node->tag->model & CM_HTML)
            {
                /* copy body attributes if current body was inferred */
                if ( nodeIsBODY(node) && body->implicit
                     && body->attributes == NULL )
                {
                    body->attributes = node->attributes;
                    node->attributes = NULL;
                }

                TY_(FreeNode)( doc, node);
                continue;
            }

            if (node->tag->model & CM_HEAD)
            {
                MoveToHead(doc, body, node);
                continue;
            }

            if (node->tag->model & CM_LIST)
            {
                TY_(UngetToken)( doc );
                node = TY_(InferredTag)(doc, TidyTag_UL);
                AddClassNoIndent(doc, node);
                lexer->excludeBlocks = yes;
            }
            else if (node->tag->model & CM_DEFLIST)
            {
                TY_(UngetToken)( doc );
                node = TY_(InferredTag)(doc, TidyTag_DL);
                lexer->excludeBlocks = yes;
            }
            else if (node->tag->model & (CM_TABLE | CM_ROWGRP | CM_ROW))
            {
                /* http://tidy.sf.net/issue/2855621 */
                if (node->type != EndTag) {
                    TY_(UngetToken)( doc );
                    node = TY_(InferredTag)(doc, TidyTag_TABLE);
                }
                lexer->excludeBlocks = yes;
            }
            else if ( nodeIsINPUT(node) )
            {
                TY_(UngetToken)( doc );
                node = TY_(InferredTag)(doc, TidyTag_FORM);
                lexer->excludeBlocks = yes;
            }
            else
            {
                if ( !TY_(nodeHasCM)(node, CM_ROW | CM_FIELD) )
                {
                    TY_(UngetToken)( doc );
                    return NULL;
                }

                /* ignore </td> </th> <option> etc. */
                TY_(FreeNode)( doc, node );
                continue;
            }
        }

        if (node->type == EndTag)
        {
            if ( nodeIsBR(node) )
                node->type = StartTag;
            else if ( nodeIsP(node) )
            {
                node->type = StartEndTag;
                node->implicit = yes;
            }
            else if ( TY_(nodeHasCM)(node, CM_INLINE) )
                TY_(PopInline)( doc, node );
        }

        if (TY_(nodeIsElement)(node))
        {
            if (nodeIsMAIN(node))
            {
                /*\ Issue #166 - repeated <main> element
                 *  How to efficiently search for a previous main element?
                \*/
                if ( findNodeById(doc, TidyTag_MAIN) )
                {
                    doc->badForm |= flg_BadMain; /* this is an ERROR in format */
                    TY_(Report)(doc, body, node, DISCARDING_UNEXPECTED);
                    TY_(FreeNode)( doc, node);
                    continue;
                }
            }
            /* Issue #20 - merging from Ger Hobbelt fork put back CM_MIXED, which had been
               removed to fix this issue - reverting to fix 880221e
             */
            if ( TY_(nodeHasCM)(node, CM_INLINE) )
            {
                /* HTML4 strict doesn't allow inline content here */
                /* but HTML2 does allow img elements as children of body */
                if ( nodeIsIMG(node) )
                    TY_(ConstrainVersion)(doc, ~VERS_HTML40_STRICT);
                else
                    TY_(ConstrainVersion)(doc, ~(VERS_HTML40_STRICT|VERS_HTML20));

                if (checkstack && !node->implicit)
                {
                    checkstack = no;

                    if ( TY_(InlineDup)(doc, node) > 0 )
                        continue;
                }

                mode = MixedContent;
            }
            else
            {
                checkstack = yes;
                mode = IgnoreWhitespace;
            }

            if (node->implicit)
                TY_(Report)(doc, body, node, INSERTING_TAG);

            TY_(InsertNodeAtEnd)(body, node);
            ParseTag(doc, node, mode);
            continue;
        }

        /* discard unexpected tags */
        TY_(Report)(doc, body, node, DISCARDING_UNEXPECTED);
        TY_(FreeNode)( doc, node);
    }
    DEBUG_LOG(SPRTF("Exit ParseBody 1...\n"));
    return NULL;
}


/** MARK: TY_(oldParseNoFrames)
 *  Parses the `noframes` tag.
 */
void* TY_(oldParseNoFrames)(TidyDocImpl* doc, Node *noframes, GetTokenMode mode)
{
    Lexer* lexer = doc->lexer;
    Node *node;

    if ( cfg(doc, TidyAccessibilityCheckLevel) == 0 )
    {
        doc->badAccess |=  BA_USING_NOFRAMES;
    }
    mode = IgnoreWhitespace;

    while ( (node = TY_(GetToken)(doc, mode)) != NULL )
    {
        if ( node->tag == noframes->tag && node->type == EndTag )
        {
            TY_(FreeNode)( doc, node);
            noframes->closed = yes;
            TrimSpaces(doc, noframes);
            return NULL;
        }

        if ( nodeIsFRAME(node) || nodeIsFRAMESET(node) )
        {
            TrimSpaces(doc, noframes);
            if (node->type == EndTag)
            {
                TY_(Report)(doc, noframes, node, DISCARDING_UNEXPECTED);
                TY_(FreeNode)( doc, node);       /* Throw it away */
            }
            else
            {
                TY_(Report)(doc, noframes, node, MISSING_ENDTAG_BEFORE);
                TY_(UngetToken)( doc );
            }
            return NULL;
        }

        if ( nodeIsHTML(node) )
        {
            if (TY_(nodeIsElement)(node))
                TY_(Report)(doc, noframes, node, DISCARDING_UNEXPECTED);

            TY_(FreeNode)( doc, node);
            continue;
        }

        /* deal with comments etc. */
        if (InsertMisc(noframes, node))
            continue;

        if ( nodeIsBODY(node) && node->type == StartTag )
        {
            Bool seen_body = lexer->seenEndBody;
            TY_(InsertNodeAtEnd)(noframes, node);
            ParseTag(doc, node, IgnoreWhitespace /*MixedContent*/);

            /* fix for bug http://tidy.sf.net/bug/887259 */
            if (seen_body && TY_(FindBody)(doc) != node)
            {
                TY_(CoerceNode)(doc, node, TidyTag_DIV, no, no);
                MoveNodeToBody(doc, node);
            }
            continue;
        }

        /* implicit body element inferred */
        if (TY_(nodeIsText)(node) || (node->tag && node->type != EndTag))
        {
            Node *body = TY_(FindBody)( doc );
            if ( body || lexer->seenEndBody )
            {
                if ( body == NULL )
                {
                    TY_(Report)(doc, noframes, node, DISCARDING_UNEXPECTED);
                    TY_(FreeNode)( doc, node);
                    continue;
                }
                if ( TY_(nodeIsText)(node) )
                {
                    TY_(UngetToken)( doc );
                    node = TY_(InferredTag)(doc, TidyTag_P);
                    TY_(Report)(doc, noframes, node, CONTENT_AFTER_BODY );
                }
                TY_(InsertNodeAtEnd)( body, node );
            }
            else
            {
                TY_(UngetToken)( doc );
                node = TY_(InferredTag)(doc, TidyTag_BODY);
                if ( cfgBool(doc, TidyXmlOut) )
                    TY_(Report)(doc, noframes, node, INSERTING_TAG);
                TY_(InsertNodeAtEnd)( noframes, node );
            }

            ParseTag( doc, node, IgnoreWhitespace /*MixedContent*/ );
            continue;
        }

        /* discard unexpected end tags */
        TY_(Report)(doc, noframes, node, DISCARDING_UNEXPECTED);
        TY_(FreeNode)( doc, node);
    }

    TY_(Report)(doc, noframes, node, MISSING_ENDTAG_FOR);
    return NULL;
}


/** MARK: TY_(oldParseFrameSet)
 *  Parses the `frameset` tag.
 */
void* TY_(oldParseFrameSet)(TidyDocImpl* doc, Node *frameset, GetTokenMode ARG_UNUSED(mode))
{
    Lexer* lexer = doc->lexer;
    Node *node;

    if ( cfg(doc, TidyAccessibilityCheckLevel) == 0 )
    {
        doc->badAccess |= BA_USING_FRAMES;
    }

    while ((node = TY_(GetToken)(doc, IgnoreWhitespace)) != NULL)
    {
        if (node->tag == frameset->tag && node->type == EndTag)
        {
            TY_(FreeNode)( doc, node);
            frameset->closed = yes;
            TrimSpaces(doc, frameset);
            return NULL;
        }

        /* deal with comments etc. */
        if (InsertMisc(frameset, node))
            continue;

        if (node->tag == NULL)
        {
            TY_(Report)(doc, frameset, node, DISCARDING_UNEXPECTED);
            TY_(FreeNode)( doc, node);
            continue;
        }

        if (TY_(nodeIsElement)(node))
        {
            if (node->tag && node->tag->model & CM_HEAD)
            {
                MoveToHead(doc, frameset, node);
                continue;
            }
        }

        if ( nodeIsBODY(node) )
        {
            TY_(UngetToken)( doc );
            node = TY_(InferredTag)(doc, TidyTag_NOFRAMES);
            TY_(Report)(doc, frameset, node, INSERTING_TAG);
        }

        if (node->type == StartTag && (node->tag->model & CM_FRAMES))
        {
            TY_(InsertNodeAtEnd)(frameset, node);
            lexer->excludeBlocks = no;
            ParseTag(doc, node, MixedContent);
            continue;
        }
        else if (node->type == StartEndTag && (node->tag->model & CM_FRAMES))
        {
            TY_(InsertNodeAtEnd)(frameset, node);
            continue;
        }

        /* discard unexpected tags */
        /* WAI [6.5.1.4] link is being discarded outside of NOFRAME */
        if ( nodeIsA(node) )
           doc->badAccess |= BA_INVALID_LINK_NOFRAMES;

        TY_(Report)(doc, frameset, node, DISCARDING_UNEXPECTED);
        TY_(FreeNode)( doc, node);
    }

    TY_(Report)(doc, frameset, node, MISSING_ENDTAG_FOR);
    return NULL;
}


/***************************************************************************//*
 ** MARK: - Parsers
 ***************************************************************************/


/** MARK: TY_(ParseHTML)
 *  Parses the `html` tag. At this point, other root-level stuff (doctype,
 *  comments) are already set up, and the bulk of the parsing can be
 *  conducted from here as our nexus.
 */
Node* TY_(ParseHTML)( TidyDocImpl *doc, Node *html, GetTokenMode mode, Bool popStack )
{
#if defined(ENABLE_DEBUG_LOG)
    static int parser_depth = 0;
    static int parser_count = 0;
#endif
    Node *node = NULL;
    Node *head = NULL;
    Node *frameset = NULL;
    Node *noframes = NULL;
    Bool keepToken = no;
    parserState state = STATE_INITIAL;

#if defined(ENABLE_DEBUG_LOG)
    parser_depth++;
    parser_count++;
    DEBUG_LOG(SPRTF("***Entering ParseHTML, count: %d, depth %d\n", parser_count, parser_depth));
#endif

    TY_(SetOptionBool)( doc, TidyXmlTags, no );

    /*
     If we're re-entering, then we need to setup from a previous state,
     instead of starting fresh. We can pull what we need from the document's
     stack.
     */
    if ( popStack )
    {
        TidyParserMemory memory = popMemory( doc );
        node = memory.reentry_node;
        mode = memory.reentry_mode;
        state = memory.reentry_state;
        html = memory.original_node;
        keepToken = node != NULL;
    }

    /*
     This main loop pulls tokens from the lexer until we're out of tokens,
     or until there's no more work to do.
     */
    while ( state != STATE_COMPLETE )
    {
        /*
         We don't want to get the next token unless we're
         done with this one. Using this flag is much quicker
         than using `UngetToken()` every time we want to keep
         the token.
         */
        if ( !keepToken )
            node = TY_(GetToken)( doc, IgnoreWhitespace );
        keepToken = no;

        switch ( state )
        {
            /**************************************************************
             This case is all about finding a head tag and dealing with
             cases were we don't, so that we can move on to parsing a head
             tag.
             **************************************************************/
            case STATE_INITIAL:
            {
                /*
                 The only way we can possibly be here is if the lexer
                 had nothing to give us. Thus we'll create our own
                 head, and set the signal to start parsing it.
                 */
                if (node == NULL)
                {
                    node = TY_(InferredTag)(doc, TidyTag_HEAD);
                    state = STATE_PARSE_HEAD;
                    keepToken = yes;
                    continue;
                }

                /* We found exactly what we expected: head. */
                if ( nodeIsHEAD(node) )
                {
                    state = STATE_PARSE_HEAD;
                    keepToken = yes;
                    continue;
                }

                /* We did not expect to find an html closing tag here! */
                if (node->tag == html->tag && node->type == EndTag)
                {
                    TY_(Report)(doc, html, node, DISCARDING_UNEXPECTED);
                    TY_(FreeNode)( doc, node);
                    continue;
                }

                /* Find and discard multiple <html> elements. */
                if (node->tag == html->tag && node->type == StartTag)
                {
                    TY_(Report)(doc, html, node, DISCARDING_UNEXPECTED);
                    TY_(FreeNode)(doc, node);
                    continue;
                }

                /* Deal with comments etc. */
                if (InsertMisc(html, node))
                    continue;

                /* At this point, we didn't find a head tag, so put the
                 token back and create our own head tag, so we can
                 move on.
                 */
                TY_(UngetToken)( doc );
                node = TY_(InferredTag)(doc, TidyTag_HEAD);
                state = STATE_PARSE_HEAD;
                keepToken = yes;
                continue;
            } break;


            /**************************************************************
             This case determines whether we're dealing with body or
             frameset + noframes, and sets things up accordingly.
             **************************************************************/
            case STATE_PRE_BODY:
            {
                if (node == NULL )
                {
                    if (frameset == NULL) /* Implied body. */
                    {
                        node = TY_(InferredTag)(doc, TidyTag_BODY);
                        state = STATE_PARSE_BODY;
                        keepToken = yes;
                    } else {
                        state = STATE_COMPLETE;
                    }

                    continue;
                }

                /* Robustly handle html tags. */
                if (node->tag == html->tag)
                {
                    if (node->type != StartTag && frameset == NULL)
                        TY_(Report)(doc, html, node, DISCARDING_UNEXPECTED);

                    TY_(FreeNode)( doc, node);
                    continue;
                }

                /* Deal with comments etc. */
                if (InsertMisc(html, node))
                    continue;

                /* If frameset document, coerce <body> to <noframes> */
                if ( nodeIsBODY(node) )
                {
                    if (node->type != StartTag)
                    {
                        TY_(Report)(doc, html, node, DISCARDING_UNEXPECTED);
                        TY_(FreeNode)( doc, node);
                        continue;
                    }

                    if ( cfg(doc, TidyAccessibilityCheckLevel) == 0 )
                    {
                        if (frameset != NULL)
                        {
                            TY_(UngetToken)( doc );

                            if (noframes == NULL)
                            {
                                noframes = TY_(InferredTag)(doc, TidyTag_NOFRAMES);
                                TY_(InsertNodeAtEnd)(frameset, noframes);
                                TY_(Report)(doc, html, noframes, INSERTING_TAG);
                            }
                            else
                            {
                                if (noframes->type == StartEndTag)
                                    noframes->type = StartTag;
                            }

                            state = STATE_PARSE_NOFRAMES;
                            keepToken = yes;
                            continue;
                        }
                    }

                    TY_(ConstrainVersion)(doc, ~VERS_FRAMESET);
                    state = STATE_PARSE_BODY;
                    keepToken = yes;
                    continue;
                }

                /* Flag an error if we see more than one frameset. */
                if ( nodeIsFRAMESET(node) )
                {
                    if (node->type != StartTag)
                    {
                        TY_(Report)(doc, html, node, DISCARDING_UNEXPECTED);
                        TY_(FreeNode)( doc, node);
                        continue;
                    }

                    if (frameset != NULL)
                        TY_(Report)(doc, html, node, DUPLICATE_FRAMESET);
                    else
                        frameset = node;

                    state = STATE_PARSE_FRAMESET;
                    keepToken = yes;
                    continue;
                }

                /* If not a frameset document coerce <noframes> to <body>. */
                if ( nodeIsNOFRAMES(node) )
                {
                    if (node->type != StartTag)
                    {
                        TY_(Report)(doc, html, node, DISCARDING_UNEXPECTED);
                        TY_(FreeNode)( doc, node);
                        continue;
                    }

                    if (frameset == NULL)
                    {
                        TY_(Report)(doc, html, node, DISCARDING_UNEXPECTED);
                        TY_(FreeNode)( doc, node);
                        node = TY_(InferredTag)(doc, TidyTag_BODY);
                        state = STATE_PARSE_BODY;
                        keepToken = yes;
                        continue;
                    }

                    if (noframes == NULL)
                    {
                        noframes = node;
                        TY_(InsertNodeAtEnd)(frameset, noframes);
                        state = STATE_PARSE_NOFRAMES;
                        keepToken = yes;
                    }
                    else
                    {
                        TY_(FreeNode)( doc, node);
                    }

                    continue;
                }

                /* Deal with some other element that we're not expecting. */
                if (TY_(nodeIsElement)(node))
                {
                    if (node->tag && node->tag->model & CM_HEAD)
                    {
                        MoveToHead(doc, html, node);
                        continue;
                    }

                    /* Discard illegal frame element following a frameset. */
                    if ( frameset != NULL && nodeIsFRAME(node) )
                    {
                        TY_(Report)(doc, html, node, DISCARDING_UNEXPECTED);
                        TY_(FreeNode)(doc, node);
                        continue;
                    }
                }

                TY_(UngetToken)( doc );

                /* Insert other content into noframes element. */
                if (frameset)
                {
                    if (noframes == NULL)
                    {
                        noframes = TY_(InferredTag)(doc, TidyTag_NOFRAMES);
                        TY_(InsertNodeAtEnd)(frameset, noframes);
                    }
                    else
                    {
                        TY_(Report)(doc, html, node, NOFRAMES_CONTENT);
                        if (noframes->type == StartEndTag)
                            noframes->type = StartTag;
                    }

                    TY_(ConstrainVersion)(doc, VERS_FRAMESET);
                    state = STATE_PARSE_NOFRAMES;
                    keepToken = yes;
                    continue;
                }

                node = TY_(InferredTag)(doc, TidyTag_BODY);

                /* Issue #132 - disable inserting BODY tag warning
                 BUT only if NOT --show-body-only yes */
                if (!showingBodyOnly(doc))
                    TY_(Report)(doc, html, node, INSERTING_TAG );

                TY_(ConstrainVersion)(doc, ~VERS_FRAMESET);
                state = STATE_PARSE_BODY;
                keepToken = yes;
                continue;
            } break;


            /**************************************************************
             In this case, we're ready to parse the head, and move on to
             look for the body or body alternative.
             **************************************************************/
            case STATE_PARSE_HEAD:
            {
                TidyParserMemory memory;
                memory.identity = TY_(ParseHTML);
                memory.mode = mode;
                memory.original_node = html;
                memory.reentry_node = node;
                memory.reentry_mode = mode;
                memory.reentry_state = STATE_PARSE_HEAD_DONE;
                TY_(InsertNodeAtEnd)(html, node);
                pushMemory( doc, memory );
#if defined(ENABLE_DEBUG_LOG)
                parser_depth--;
                DEBUG_LOG(SPRTF("***Exiting ParseHTML, count: %d, depth %d\n", parser_count, parser_depth));
#endif
                return node;
            } break;

            case STATE_PARSE_HEAD_DONE:
            {
                head = node;
                state = STATE_PRE_BODY;
            } break;


            /**************************************************************
             In this case, we can finally parse a body.
             **************************************************************/
            case STATE_PARSE_BODY:
            {
                TidyParserMemory memory;
                memory.identity = NULL; /* we don't need to reenter */
                memory.mode = mode;
                memory.original_node = html;
                memory.reentry_node = NULL;
                memory.reentry_mode = mode;
                memory.reentry_state = STATE_COMPLETE;
                TY_(InsertNodeAtEnd)(html, node);
                pushMemory( doc, memory );
#if defined(ENABLE_DEBUG_LOG)
                parser_depth--;
                DEBUG_LOG(SPRTF("***Exiting ParseHTML, count: %d, depth %d\n", parser_count, parser_depth));
#endif
                return node;
            } break;


            /**************************************************************
             In this case, we will parse noframes. If necessary, the
             node is already inserted in the proper spot.
             **************************************************************/
            case STATE_PARSE_NOFRAMES:
            {
                TidyParserMemory memory;
                memory.identity = TY_(ParseHTML);
                memory.mode = mode;
                memory.original_node = html;
                memory.reentry_node = frameset;
                memory.reentry_mode = mode;
                memory.reentry_state = STATE_PARSE_NOFRAMES_DONE;
                pushMemory( doc, memory );
#if defined(ENABLE_DEBUG_LOG)
                parser_depth--;
                DEBUG_LOG(SPRTF("***Exiting ParseHTML, count: %d, depth %d\n", parser_count, parser_depth));
#endif
                return noframes;
            } break;

            case STATE_PARSE_NOFRAMES_DONE:
            {
                frameset = node;
                state = STATE_PRE_BODY;
            } break;


            /**************************************************************
             In this case, we parse the frameset, and look for noframes
             content to merge later if necessary.
             **************************************************************/
            case STATE_PARSE_FRAMESET:
            {
                TidyParserMemory memory;
                memory.identity = TY_(ParseHTML);
                memory.mode = mode;
                memory.original_node = html;
                memory.reentry_node = frameset;
                memory.reentry_mode = mode;
                memory.reentry_state = STATE_PARSE_FRAMESET_DONE;
                TY_(InsertNodeAtEnd)(html, node);
                pushMemory( doc, memory );
#if defined(ENABLE_DEBUG_LOG)
                parser_depth--;
                DEBUG_LOG(SPRTF("***Exiting ParseHTML, count: %d, depth %d\n", parser_count, parser_depth));
#endif
                return node;
            } break;

            case STATE_PARSE_FRAMESET_DONE:
            {
                frameset = node;
                /* See if it includes a noframes element so that
                 we can merge subsequent noframes elements.
                 */
                for (node = frameset->content; node; node = node->next)
                {
                    if ( nodeIsNOFRAMES(node) )
                        noframes = node;
                }
                state = STATE_PRE_BODY;
            } break;


            /**************************************************************
             We really shouldn't get here, but if we do, finish nicely.
             **************************************************************/
            default:
            {
                state = STATE_COMPLETE;
            }
        } /* switch */
    } /* while */

#if defined(ENABLE_DEBUG_LOG)
    parser_depth--;
    DEBUG_LOG(SPRTF("***Exiting ParseHTML, count: %d, depth %d\n", parser_count, parser_depth));
#endif
    return NULL;
}


/** MARK: TY_(ParseBlock)
 *  `element` is a node created by the lexer upon seeing the start tag, or
 *  by the parser when the start tag is inferred
 */
Node* TY_(ParseBlock)( TidyDocImpl* doc, Node *element, GetTokenMode mode, Bool popStack )
{
    TY_(oldParseBlock)( doc, element, mode );
    return NULL;
#if defined(ENABLE_DEBUG_LOG)
    static int in_parse_block = 0;
    static int parse_block_cnt = 0;
#endif
    Lexer* lexer = doc->lexer;
    Node *node = NULL;
    Bool checkstack = yes;
    uint istackbase = 0;
    Bool keepToken = no;
    parserState state = STATE_INITIAL;

#if defined(ENABLE_DEBUG_LOG)
    in_parse_block++;
    parse_block_cnt++;
    SPRTF("Entering ParseBlock %d... %d %s\n",in_parse_block,parse_block_cnt,
          ((element && element->element) ? element->element : ""));
#endif

    /*
     If we're re-entering, then we need to setup from a previous state,
     instead of starting fresh. We can pull what we need from the document's
     stack.
     */
    if ( popStack )
    {
        TidyParserMemory memory = popMemory( doc );
        node = memory.reentry_node;
        mode = memory.reentry_mode;
        state = memory.reentry_state;
        element = memory.original_node;
        keepToken = node != NULL;
    }


    if ( element->tag->model & CM_EMPTY ) {
#if defined(ENABLE_DEBUG_LOG)
        in_parse_block--;
        SPRTF("Exit ParseBlockL 1 %d...\n",in_parse_block);
#endif
        return NULL;
    }

    if ( nodeIsFORM(element) && DescendantOf(element, TidyTag_FORM) )
        TY_(Report)(doc, element, NULL, ILLEGAL_NESTING );

    /*
     InlineDup() asks the lexer to insert inline emphasis tags
     currently pushed on the istack, but take care to avoid
     propagating inline emphasis inside OBJECT or APPLET.
     For these elements a fresh inline stack context is created
     and disposed of upon reaching the end of the element.
     They thus behave like table cells in this respect.
     */
    if (element->tag->model & CM_OBJECT)
    {
        istackbase = lexer->istackbase;
        lexer->istackbase = lexer->istacksize;
    }

    if (!(element->tag->model & CM_MIXED))
        TY_(InlineDup)( doc, NULL );

    /*\
     *  Issue #212 - If it is likely that it may be necessary
     *  to move a leading space into a text node before this
     *  element, then keep the mode MixedContent to keep any
     *  leading space
     \*/
    if ( !(element->tag->model & CM_INLINE) || (element->tag->model & CM_FIELD ) )
    {
        mode = IgnoreWhitespace;
    }
    else if (mode == IgnoreWhitespace)
    {
        /* Issue #212 - Further fix in case ParseBlock() is called with 'IgnoreWhitespace'
         when such a leading space may need to be inserted before this element to
         preverve the browser view */
        mode = MixedContent;
    }

    while ( state != STATE_COMPLETE )
    {
        if ( !keepToken )
            node = TY_(GetToken)(doc, mode /*MixedContent*/);
        keepToken = no;

        if ( !node )
            state = STATE_COMPLETE;

        switch ( state )
        {
            case STATE_INITIAL:
            {
                /* end tag for this element */
                if (node->type == EndTag && node->tag &&
                    (node->tag == element->tag || element->was == node->tag))
                {
                    TY_(FreeNode)( doc, node );

                    if (element->tag->model & CM_OBJECT)
                    {
                        /* pop inline stack */
                        while (lexer->istacksize > lexer->istackbase)
                            TY_(PopInline)( doc, NULL );
                        lexer->istackbase = istackbase;
                    }

                    element->closed = yes;
                    TrimSpaces( doc, element );
#if defined(ENABLE_DEBUG_LOG)
in_parse_block--;
SPRTF("Exit ParseBlock 2 %d...\n",in_parse_block);
#endif
                    return NULL;
                }

                if ( nodeIsHTML(node) || nodeIsHEAD(node) || nodeIsBODY(node) )
                {
                    if ( TY_(nodeIsElement)(node) )
                        TY_(Report)(doc, element, node, DISCARDING_UNEXPECTED );
                    TY_(FreeNode)( doc, node );
                    continue;
                }


                if (node->type == EndTag)
                {
                    if (node->tag == NULL)
                    {
                        TY_(Report)(doc, element, node, DISCARDING_UNEXPECTED );
                        TY_(FreeNode)( doc, node );
                        continue;
                    }
                    else if ( nodeIsBR(node) )
                        node->type = StartTag;
                    else if ( nodeIsP(node) )
                    {
                        /* Cannot have a block inside a paragraph, so no checking
                         for an ancestor is necessary -- but we _can_ have
                         paragraphs inside a block, so change it to an implicit
                         empty paragraph, to be dealt with according to the user's
                         options
                         */
                        node->type = StartEndTag;
                        node->implicit = yes;
                    }
                    else if (DescendantOf( element, node->tag->id ))
                    {
                        /*
                         if this is the end tag for an ancestor element
                         then infer end tag for this element
                         */
                        TY_(UngetToken)( doc );
                        state = STATE_COMPLETE;
                        continue;
                    }
                    else
                    {
                        /* special case </tr> etc. for stuff moved in front of table */
                        if ( lexer->exiled
                            && (TY_(nodeHasCM)(node, CM_TABLE) || nodeIsTABLE(node)) )
                        {
                            TY_(UngetToken)( doc );
                            TrimSpaces( doc, element );
#if defined(ENABLE_DEBUG_LOG)
in_parse_block--;
SPRTF("Exit ParseBlock 2 %d...\n",in_parse_block);
#endif
                            return NULL;
                        }
                    }
                }

                /* mixed content model permits text */
                if (TY_(nodeIsText)(node))
                {
                    if ( checkstack )
                    {
                        checkstack = no;
                        if (!(element->tag->model & CM_MIXED))
                        {
                            if ( TY_(InlineDup)(doc, node) > 0 )
                                continue;
                        }
                    }

                    TY_(InsertNodeAtEnd)(element, node);
                    mode = MixedContent;

                    /*
                     HTML4 strict doesn't allow mixed content for
                     elements with %block; as their content model
                     */
                    /*
                     But only body, map, blockquote, form and
                     noscript have content model %block;
                     */
                    if ( nodeIsBODY(element)       ||
                        nodeIsMAP(element)        ||
                        nodeIsBLOCKQUOTE(element) ||
                        nodeIsFORM(element)       ||
                        nodeIsNOSCRIPT(element) )
                        TY_(ConstrainVersion)( doc, ~VERS_HTML40_STRICT );
                    continue;
                }

                if ( InsertMisc(element, node) )
                    continue;

                /* allow PARAM elements? */
                if ( nodeIsPARAM(node) )
                {
                    if ( TY_(nodeHasCM)(element, CM_PARAM) && TY_(nodeIsElement)(node) )
                    {
                        TY_(InsertNodeAtEnd)(element, node);
                        continue;
                    }

                    /* otherwise discard it */
                    TY_(Report)(doc, element, node, DISCARDING_UNEXPECTED );
                    TY_(FreeNode)( doc, node );
                    continue;
                }

                /* allow AREA elements? */
                if ( nodeIsAREA(node) )
                {
                    if ( nodeIsMAP(element) && TY_(nodeIsElement)(node) )
                    {
                        TY_(InsertNodeAtEnd)(element, node);
                        continue;
                    }

                    /* otherwise discard it */
                    TY_(Report)(doc, element, node, DISCARDING_UNEXPECTED );
                    TY_(FreeNode)( doc, node );
                    continue;
                }

                /* ignore unknown start/end tags */
                if ( node->tag == NULL )
                {
                    TY_(Report)(doc, element, node, DISCARDING_UNEXPECTED );
                    TY_(FreeNode)( doc, node );
                    continue;
                }

                /*
                 Allow CM_INLINE elements here.

                 Allow CM_BLOCK elements here unless
                 lexer->excludeBlocks is yes.

                 LI and DD are special cased.

                 Otherwise infer end tag for this element.
                 */

                if ( !TY_(nodeHasCM)(node, CM_INLINE) )
                {
                    if ( !TY_(nodeIsElement)(node) )
                    {
                        if ( nodeIsFORM(node) )
                            BadForm( doc );

                        TY_(Report)(doc, element, node, DISCARDING_UNEXPECTED );
                        TY_(FreeNode)( doc, node );
                        continue;
                    }

                    /* #427671 - Fix by Randy Waki - 10 Aug 00 */
                    /*
                     If an LI contains an illegal FRAME, FRAMESET, OPTGROUP, or OPTION
                     start tag, discard the start tag and let the subsequent content get
                     parsed as content of the enclosing LI.  This seems to mimic IE and
                     Netscape, and avoids an infinite loop: without this check,
                     ParseBlock (which is parsing the LI's content) and ParseList (which
                     is parsing the LI's parent's content) repeatedly defer to each
                     other to parse the illegal start tag, each time inferring a missing
                     </li> or <li> respectively.

                     NOTE: This check is a bit fragile.  It specifically checks for the
                     four tags that happen to weave their way through the current series
                     of tests performed by ParseBlock and ParseList to trigger the
                     infinite loop.
                     */
                    if ( nodeIsLI(element) )
                    {
                        if ( nodeIsFRAME(node)    ||
                            nodeIsFRAMESET(node) ||
                            nodeIsOPTGROUP(node) ||
                            nodeIsOPTION(node) )
                        {
                            TY_(Report)(doc, element, node, DISCARDING_UNEXPECTED );
                            TY_(FreeNode)( doc, node );  /* DSR - 27Apr02 avoid memory leak */
                            continue;
                        }
                    }

                    if ( nodeIsTD(element) || nodeIsTH(element) )
                    {
                        /* if parent is a table cell, avoid inferring the end of the cell */

                        if ( TY_(nodeHasCM)(node, CM_HEAD) )
                        {
                            MoveToHead( doc, element, node );
                            continue;
                        }

                        if ( TY_(nodeHasCM)(node, CM_LIST) )
                        {
                            TY_(UngetToken)( doc );
                            node = TY_(InferredTag)(doc, TidyTag_UL);
                            AddClassNoIndent(doc, node);
                            lexer->excludeBlocks = yes;
                        }
                        else if ( TY_(nodeHasCM)(node, CM_DEFLIST) )
                        {
                            TY_(UngetToken)( doc );
                            node = TY_(InferredTag)(doc, TidyTag_DL);
                            lexer->excludeBlocks = yes;
                        }

                        /* infer end of current table cell */
                        if ( !TY_(nodeHasCM)(node, CM_BLOCK) )
                        {
                            TY_(UngetToken)( doc );
                            TrimSpaces( doc, element );
#if defined(ENABLE_DEBUG_LOG)
in_parse_block--;
SPRTF("Exit ParseBlock 3 %d...\n",in_parse_block);
#endif
                            return NULL;
                        }
                    }
                    else if ( TY_(nodeHasCM)(node, CM_BLOCK) )
                    {
                        if ( lexer->excludeBlocks )
                        {
                            if ( !TY_(nodeHasCM)(element, CM_OPT) )
                                TY_(Report)(doc, element, node, MISSING_ENDTAG_BEFORE );

                            TY_(UngetToken)( doc );

                            if ( TY_(nodeHasCM)(element, CM_OBJECT) )
                                lexer->istackbase = istackbase;

                            TrimSpaces( doc, element );
#if defined(ENABLE_DEBUG_LOG)
in_parse_block--;
SPRTF("Exit ParseBlock 4 %d...\n",in_parse_block);
#endif
                            return NULL;
                        }
                    }
                    else /* things like list items */
                    {
                        if (node->tag->model & CM_HEAD)
                        {
                            MoveToHead( doc, element, node );
                            continue;
                        }

                        /*
                         special case where a form start tag
                         occurs in a tr and is followed by td or th
                         */

                        if ( nodeIsFORM(element) &&
                            nodeIsTD(element->parent) &&
                            element->parent->implicit )
                        {
                            if ( nodeIsTD(node) )
                            {
                                TY_(Report)(doc, element, node, DISCARDING_UNEXPECTED );
                                TY_(FreeNode)( doc, node );
                                continue;
                            }

                            if ( nodeIsTH(node) )
                            {
                                TY_(Report)(doc, element, node, DISCARDING_UNEXPECTED );
                                TY_(FreeNode)( doc, node );
                                node = element->parent;
                                TidyDocFree(doc, node->element);
                                node->element = TY_(tmbstrdup)(doc->allocator, "th");
                                node->tag = TY_(LookupTagDef)( TidyTag_TH );
                                continue;
                            }
                        }

                        if ( !TY_(nodeHasCM)(element, CM_OPT) && !element->implicit )
                            TY_(Report)(doc, element, node, MISSING_ENDTAG_BEFORE );

                        /* #521, warn on missing optional end-tags if not omitting them. */
                        if ( cfgBool( doc, TidyOmitOptionalTags ) == no && TY_(nodeHasCM)(element, CM_OPT) )
                            TY_(Report)(doc, element, node, MISSING_ENDTAG_OPTIONAL );


                        TY_(UngetToken)( doc );

                        if ( TY_(nodeHasCM)(node, CM_LIST) )
                        {
                            if ( element->parent && element->parent->tag &&
                                element->parent->tag->parser == TY_(ParseList) )
                            {
                                TrimSpaces( doc, element );
#if defined(ENABLE_DEBUG_LOG)
in_parse_block--;
SPRTF("Exit ParseBlock 5 %d...\n",in_parse_block);
#endif
                                return NULL;
                            }

                            node = TY_(InferredTag)(doc, TidyTag_UL);
                            AddClassNoIndent(doc, node);
                        }
                        else if ( TY_(nodeHasCM)(node, CM_DEFLIST) )
                        {
                            if ( nodeIsDL(element->parent) )
                            {
                                TrimSpaces( doc, element );
#if defined(ENABLE_DEBUG_LOG)
in_parse_block--;
SPRTF("Exit ParseBlock 6 %d...\n",in_parse_block);
#endif
                                return NULL;
                            }

                            node = TY_(InferredTag)(doc, TidyTag_DL);
                        }
                        else if ( TY_(nodeHasCM)(node, CM_TABLE) || TY_(nodeHasCM)(node, CM_ROW) )
                        {
                            /* http://tidy.sf.net/issue/1316307 */
                            /* In exiled mode, return so table processing can
                             continue. */
                            if (lexer->exiled) {
#if defined(ENABLE_DEBUG_LOG)
in_parse_block--;
SPRTF("Exit ParseBlock 7 %d...\n",in_parse_block);
#endif
                                return NULL;
                            }
                            node = TY_(InferredTag)(doc, TidyTag_TABLE);
                        }
                        else if ( TY_(nodeHasCM)(element, CM_OBJECT) )
                        {
                            /* pop inline stack */
                            while ( lexer->istacksize > lexer->istackbase )
                                TY_(PopInline)( doc, NULL );
                            lexer->istackbase = istackbase;
                            TrimSpaces( doc, element );
#if defined(ENABLE_DEBUG_LOG)
in_parse_block--;
SPRTF("Exit ParseBlock 8 %d...\n",in_parse_block);
#endif
                            return NULL;

                        }
                        else
                        {
                            TrimSpaces( doc, element );
#if defined(ENABLE_DEBUG_LOG)
in_parse_block--;
SPRTF("Exit ParseBlock 9 %d...\n",in_parse_block);
#endif
                            return NULL;
                        }
                    }
                }

                /*\
                 *  Issue #307 - an <A> tag to ends any open <A> element
                 *  Like #427827 - fixed by Randy Waki and Bjoern Hoehrmann 23 Aug 00
                 *  in ParseInline(), fix copied HERE to ParseBlock()
                 *  href: http://www.w3.org/TR/html-markup/a.html
                 *  The interactive element a must not appear as a descendant of the a element.
                 \*/
                if ( nodeIsA(node) && !node->implicit &&
                    (nodeIsA(element) || DescendantOf(element, TidyTag_A)) )
                {
                    if (node->type != EndTag && node->attributes == NULL
                        && cfgBool(doc, TidyCoerceEndTags) )
                    {
                        node->type = EndTag;
                        TY_(Report)(doc, element, node, COERCE_TO_ENDTAG);
                        TY_(UngetToken)( doc );
                        continue;
                    }

                    if (nodeIsA(element))
                    {
                        TY_(Report)(doc, element, node, MISSING_ENDTAG_BEFORE);
                        TY_(UngetToken)( doc );
                    }
                    else
                    {
                        /* Issue #597 - if we not 'UngetToken' then it is being discarded.
                         Add message, and 'FreeNode' - thanks @ralfjunker */
                        TY_(Report)(doc, element, node, DISCARDING_UNEXPECTED);
                        TY_(FreeNode)(doc, node);
                    }

                    if (!(mode & Preformatted))
                        TrimSpaces(doc, element);

#if defined(ENABLE_DEBUG_LOG)
in_parse_block--;
SPRTF("Exit ParseBlock 9b %d...\n",in_parse_block);
#endif
                    return NULL;
                }

                /* parse known element */
                if (TY_(nodeIsElement)(node))
                {
                    if (node->tag->model & CM_INLINE)
                    {
                        if (checkstack && !node->implicit)
                        {
                            checkstack = no;

                            if (!(element->tag->model & CM_MIXED)) /* #431731 - fix by Randy Waki 25 Dec 00 */
                            {
                                if ( TY_(InlineDup)(doc, node) > 0 )
                                    continue;
                            }
                        }

                        mode = MixedContent;
                    }
                    else
                    {
                        checkstack = yes;
                        mode = IgnoreWhitespace;
                    }

                    /* trim white space before <br> */
                    if ( nodeIsBR(node) )
                        TrimSpaces( doc, element );

                    TY_(InsertNodeAtEnd)(element, node);

                    if (node->implicit)
                        TY_(Report)(doc, element, node, INSERTING_TAG );

                    /* Issue #212 - WHY is this hard coded to 'IgnoreWhitespace' while an
                     effort has been made above to set a 'MixedContent' mode in some cases?
                     WHY IS THE 'mode' VARIABLE NOT USED HERE???? */
//                    ParseTag( doc, node, IgnoreWhitespace /*MixedContent*/ );
//                    continue;
                    {
                        TidyParserMemory memory;
                        memory.identity = TY_(ParseBlock);
                        memory.mode = IgnoreWhitespace; /* mode; */
                        memory.original_node = element;
                        memory.reentry_node = node;
                        memory.reentry_mode = mode;
                        memory.reentry_state = STATE_COMPLETE;
                        pushMemory( doc, memory );
                        return node;
                    }
                }

                /* discard unexpected tags */
                if (node->type == EndTag)
                    TY_(PopInline)( doc, node );  /* if inline end tag */

                TY_(Report)(doc, element, node, DISCARDING_UNEXPECTED );
                TY_(FreeNode)( doc, node );
                continue;
            } break; /* STATE_INITIAL */

            default:
            {
                state = STATE_COMPLETE;
            } break; /* default */

        } /* switch */
    } /* while */

    if (!(element->tag->model & CM_OPT))
        TY_(Report)(doc, element, node, MISSING_ENDTAG_FOR);

    if (element->tag->model & CM_OBJECT)
    {
        /* pop inline stack */
        while ( lexer->istacksize > lexer->istackbase )
            TY_(PopInline)( doc, NULL );
        lexer->istackbase = istackbase;
    }

    TrimSpaces( doc, element );

#if defined(ENABLE_DEBUG_LOG)
    in_parse_block--;
    SPRTF("Exit ParseBlock 10 %d...\n",in_parse_block);
#endif
    return NULL;
}


/** MARK: TY_(ParseNamespace)
 *  Act as a generic XML (sub)tree parser: collect each node and add it
 *  to the DOM, without any further validation.
 *  @todo Add schema- or other-hierarchy-definition-based validation
 *    of the subtree here.
 */
Node* TY_(ParseNamespace)( TidyDocImpl* doc, Node *basenode, GetTokenMode mode, Bool popStack )
{
    TY_(oldParseNamespace)( doc, basenode, mode );
    return NULL;
}


/** MARK: TY_(ParseInline)
 *  Parse inline element nodes.
 */
Node* TY_(ParseInline)( TidyDocImpl *doc, Node *node, GetTokenMode mode, Bool popStack )
{
    TY_(oldParseInline)( doc, node, mode );
    return NULL;
}


/** MARK: TY_(ParseEmpty)
 *  Parse empty element nodes.
 */
Node* TY_(ParseEmpty)( TidyDocImpl* doc, Node *element, GetTokenMode mode, Bool popStack )
{
    TY_(oldParseEmpty)( doc, element, mode );
    return NULL;
}


/** MARK: TY_(ParseDefList)
 *  Parses the `dl` tag.
 */
Node* TY_(ParseDefList)( TidyDocImpl* doc, Node *list, GetTokenMode mode, Bool popStack )
{
    TY_(oldParseDefList)( doc, list, mode );
    return NULL;
}


/** MARK: TY_(ParseList)
 *  Parses list tags.
 */
Node* TY_(ParseList)( TidyDocImpl* doc, Node *list, GetTokenMode ARG_UNUSED(mode), Bool popStack )
{
    TY_(oldParseList)( doc, list, mode );
    return NULL;
}


/** MARK: TY_(ParseRow)
 *  Parses the `row` tag.
 */
Node* TY_(ParseRow)( TidyDocImpl* doc, Node *row, GetTokenMode ARG_UNUSED(mode), Bool popStack )
{
    TY_(oldParseRow)( doc, row, mode );
    return NULL;
}


/** MARK: TY_(ParseRowGroup)
 *  Parses the `rowgroup` tag.
 */
Node* TY_(ParseRowGroup)( TidyDocImpl* doc, Node *rowgroup, GetTokenMode ARG_UNUSED(mode), Bool popStack )
{
    TY_(oldParseRowGroup)( doc, rowgroup, mode );
    return NULL;
}


/** MARK: TY_(ParseColGroup)
 *  Parses the `colgroup` tag.
 */
Node* TY_(ParseColGroup)( TidyDocImpl* doc, Node *colgroup, GetTokenMode ARG_UNUSED(mode), Bool popStack )
{
    TY_(oldParseColGroup)( doc, colgroup, mode );
    return NULL;
}


/** MARK: TY_(ParseTableTag)
 *  Parses the `table` tag.
 */
Node* TY_(ParseTableTag)( TidyDocImpl* doc, Node *table, GetTokenMode ARG_UNUSED(mode), Bool popStack )
{
    TY_(oldParseTableTag)( doc, table, mode );
    return NULL;
}


/** MARK: TY_(ParsePre)
 *  Parses the `pre` tag.
 */
Node* TY_(ParsePre)( TidyDocImpl* doc, Node *pre, GetTokenMode ARG_UNUSED(mode), Bool popStack )
{
    TY_(oldParsePre)( doc, pre, mode );
    return NULL;
}


/** MARK: TY_(ParseOptGroup)
 *  Parses the `optgroup` tag.
 */
Node* TY_(ParseOptGroup)( TidyDocImpl* doc, Node *field, GetTokenMode ARG_UNUSED(mode), Bool popStack )
{
    TY_(oldParseOptGroup)( doc, field, mode );
    return NULL;
}


/** MARK: TY_(ParseSelect)
 *  Parses the `select` tag.
 */
Node* TY_(ParseSelect)( TidyDocImpl* doc, Node *field, GetTokenMode ARG_UNUSED(mode), Bool popStack )
{
    TY_(oldParseSelect)( doc, field, mode );
    return NULL;
}


/** MARK: TY_(ParseDataList)
 *  Parses the `datalist` tag.
 */
Node* TY_(ParseDatalist)( TidyDocImpl* doc, Node *field, GetTokenMode ARG_UNUSED(mode), Bool popStack )
{
    TY_(oldParseDatalist)( doc, field, mode );
    return NULL;
}


/** MARK: TY_(ParseText)
 *  Parses the `option` and `textarea` tags.
 */
Node* TY_(ParseText)( TidyDocImpl* doc, Node *field, GetTokenMode mode, Bool popStack )
{
    TY_(oldParseText)( doc, field, mode );
    return NULL;
}


/** MARK: TY_(ParseTitle)
 *  Parses the `title` tag.
 */
Node* TY_(ParseTitle)( TidyDocImpl* doc, Node *title, GetTokenMode ARG_UNUSED(mode), Bool popStack )
{
    TY_(oldParseTitle)( doc, title, mode );
    return NULL;
}


/** MARK: TY_(ParseScript)
 *  Parses the `script` tag.
 *
 *  @todo This isn't quite right for CDATA content as it recognises tags
 *  within the content and parses them accordingly. This will unfortunately
 *  screw up scripts which include:
 *    < + letter
 *    < + !
 *    < + ?
 *    < + / + letter
 */
Node* TY_(ParseScript)( TidyDocImpl* doc, Node *script, GetTokenMode ARG_UNUSED(mode), Bool popStack )
{
    TY_(oldParseScript)( doc, script, mode );
    return NULL;
}


/** MARK: TY_(ParseHead)
 *  Parses the `head` tag.
 */
Node* TY_(ParseHead)( TidyDocImpl* doc, Node *head, GetTokenMode ARG_UNUSED(mode), Bool popStack )
{
    TY_(oldParseHead)( doc, head, mode );
    return NULL;
}


/** MARK: TY_(ParseBody)
 *  Parses the `body` tag.
 */
Node* TY_(ParseBody)( TidyDocImpl* doc, Node *body, GetTokenMode mode, Bool popStack )
{
    Lexer* lexer = doc->lexer;
    Node *node = NULL;
    Bool checkstack, iswhitenode;
    Bool keepToken = no;
    parserState state = STATE_INITIAL;

    mode = IgnoreWhitespace;
    checkstack = yes;

    /*
     If we're re-entering, then we need to setup from a previous state,
     instead of starting fresh. We can pull what we need from the document's
     stack.
     */
    if ( popStack )
    {
        TidyParserMemory memory = popMemory( doc );
        node = memory.reentry_node;
        mode = memory.reentry_mode;
        state = memory.reentry_state;
        body = memory.original_node;
        keepToken = node != NULL;
    }

    TY_(BumpObject)( doc, body->parent );

    DEBUG_LOG(SPRTF("Enter ParseBody...\n"));
    while ( state != STATE_COMPLETE )
    {
        if ( !keepToken )
            node = TY_(GetToken)( doc, mode );
        keepToken = no;

        if ( !node )
            state = STATE_COMPLETE;

        switch ( state )
        {
            case STATE_INITIAL:
            {
                /* find and discard multiple <body> elements */
                if (node->tag == body->tag && node->type == StartTag)
                {
                    TY_(Report)(doc, body, node, DISCARDING_UNEXPECTED);
                    TY_(FreeNode)(doc, node);
                    continue;
                }

                /* #538536 Extra endtags not detected */
                if ( nodeIsHTML(node) )
                {
                    if (TY_(nodeIsElement)(node) || lexer->seenEndHtml)
                        TY_(Report)(doc, body, node, DISCARDING_UNEXPECTED);
                    else
                        lexer->seenEndHtml = 1;

                    TY_(FreeNode)( doc, node);
                    continue;
                }

                if ( lexer->seenEndBody &&
                    ( node->type == StartTag ||
                     node->type == EndTag   ||
                     node->type == StartEndTag ) )
                {
                    TY_(Report)(doc, body, node, CONTENT_AFTER_BODY );
                }

                if ( node->tag == body->tag && node->type == EndTag )
                {
                    body->closed = yes;
                    TrimSpaces(doc, body);
                    TY_(FreeNode)( doc, node);
                    lexer->seenEndBody = 1;
                    mode = IgnoreWhitespace;

                    if ( nodeIsNOFRAMES(body->parent) )
                    {
                        keepToken = yes;
                        state = STATE_COMPLETE;
                        continue;
                    }

                    continue;
                }

                if ( nodeIsNOFRAMES(node) )
                {
                    if (node->type == StartTag)
                    {
                        TY_(InsertNodeAtEnd)(body, node);
                        TY_(ParseBlock)(doc, node, mode, no);
                        continue;
                    }

                    if (node->type == EndTag && nodeIsNOFRAMES(body->parent) )
                    {
                        TrimSpaces(doc, body);
                        TY_(UngetToken)( doc );
                        keepToken = yes;
                        state = STATE_COMPLETE;
                        continue;
                    }
                }

                if ( (nodeIsFRAME(node) || nodeIsFRAMESET(node))
                    && nodeIsNOFRAMES(body->parent) )
                {
                    TrimSpaces(doc, body);
                    TY_(UngetToken)( doc );
                    keepToken = yes;
                    state = STATE_COMPLETE;
                    continue;
                }

                iswhitenode = no;

                if ( TY_(nodeIsText)(node) &&
                    node->end <= node->start + 1 &&
                    lexer->lexbuf[node->start] == ' ' )
                    iswhitenode = yes;

                /* deal with comments etc. */
                if (InsertMisc(body, node))
                    continue;

                /* mixed content model permits text */
                if (TY_(nodeIsText)(node))
                {
                    if (iswhitenode && mode == IgnoreWhitespace)
                    {
                        TY_(FreeNode)( doc, node);
                        continue;
                    }

                    /* HTML 2 and HTML4 strict don't allow text here */
                    TY_(ConstrainVersion)(doc, ~(VERS_HTML40_STRICT | VERS_HTML20));

                    if (checkstack)
                    {
                        checkstack = no;

                        if ( TY_(InlineDup)(doc, node) > 0 )
                            continue;
                    }

                    TY_(InsertNodeAtEnd)(body, node);
                    mode = MixedContent;
                    continue;
                }

                if (node->type == DocTypeTag)
                {
                    InsertDocType(doc, body, node);
                    continue;
                }
                /* discard unknown  and PARAM tags */
                if ( node->tag == NULL || nodeIsPARAM(node) )
                {
                    TY_(Report)(doc, body, node, DISCARDING_UNEXPECTED);
                    TY_(FreeNode)( doc, node);
                    continue;
                }

                /*
                 Netscape allows LI and DD directly in BODY
                 We infer UL or DL respectively and use this
                 Bool to exclude block-level elements so as
                 to match Netscape's observed behaviour.
                 */
                lexer->excludeBlocks = no;

                if (( nodeIsINPUT(node) ||
                     (!TY_(nodeHasCM)(node, CM_BLOCK) && !TY_(nodeHasCM)(node, CM_INLINE))
                     ) && !TY_(IsHTML5Mode)(doc) )
                {
                    /* avoid this error message being issued twice */
                    if (!(node->tag->model & CM_HEAD))
                        TY_(Report)(doc, body, node, TAG_NOT_ALLOWED_IN);

                    if (node->tag->model & CM_HTML)
                    {
                        /* copy body attributes if current body was inferred */
                        if ( nodeIsBODY(node) && body->implicit
                            && body->attributes == NULL )
                        {
                            body->attributes = node->attributes;
                            node->attributes = NULL;
                        }

                        TY_(FreeNode)( doc, node);
                        continue;
                    }

                    if (node->tag->model & CM_HEAD)
                    {
                        MoveToHead(doc, body, node);
                        continue;
                    }

                    if (node->tag->model & CM_LIST)
                    {
                        TY_(UngetToken)( doc );
                        node = TY_(InferredTag)(doc, TidyTag_UL);
                        AddClassNoIndent(doc, node);
                        lexer->excludeBlocks = yes;
                    }
                    else if (node->tag->model & CM_DEFLIST)
                    {
                        TY_(UngetToken)( doc );
                        node = TY_(InferredTag)(doc, TidyTag_DL);
                        lexer->excludeBlocks = yes;
                    }
                    else if (node->tag->model & (CM_TABLE | CM_ROWGRP | CM_ROW))
                    {
                        /* http://tidy.sf.net/issue/2855621 */
                        if (node->type != EndTag) {
                            TY_(UngetToken)( doc );
                            node = TY_(InferredTag)(doc, TidyTag_TABLE);
                        }
                        lexer->excludeBlocks = yes;
                    }
                    else if ( nodeIsINPUT(node) )
                    {
                        TY_(UngetToken)( doc );
                        node = TY_(InferredTag)(doc, TidyTag_FORM);
                        lexer->excludeBlocks = yes;
                    }
                    else
                    {
                        if ( !TY_(nodeHasCM)(node, CM_ROW | CM_FIELD) )
                        {
                            TY_(UngetToken)( doc );
                            return NULL;
                        }

                        /* ignore </td> </th> <option> etc. */
                        TY_(FreeNode)( doc, node );
                        continue;
                    }
                }

                if (node->type == EndTag)
                {
                    if ( nodeIsBR(node) )
                        node->type = StartTag;
                    else if ( nodeIsP(node) )
                    {
                        node->type = StartEndTag;
                        node->implicit = yes;
                    }
                    else if ( TY_(nodeHasCM)(node, CM_INLINE) )
                        TY_(PopInline)( doc, node );
                }

                if (TY_(nodeIsElement)(node))
                {
                    if (nodeIsMAIN(node))
                    {
                        /*\ Issue #166 - repeated <main> element
                         *  How to efficiently search for a previous main element?
                         \*/
                        if ( findNodeById(doc, TidyTag_MAIN) )
                        {
                            doc->badForm |= flg_BadMain; /* this is an ERROR in format */
                            TY_(Report)(doc, body, node, DISCARDING_UNEXPECTED);
                            TY_(FreeNode)( doc, node);
                            continue;
                        }
                    }
                    /* Issue #20 - merging from Ger Hobbelt fork put back CM_MIXED, which had been
                     removed to fix this issue - reverting to fix 880221e
                     */
                    if ( TY_(nodeHasCM)(node, CM_INLINE) )
                    {
                        /* HTML4 strict doesn't allow inline content here */
                        /* but HTML2 does allow img elements as children of body */
                        if ( nodeIsIMG(node) )
                            TY_(ConstrainVersion)(doc, ~VERS_HTML40_STRICT);
                        else
                            TY_(ConstrainVersion)(doc, ~(VERS_HTML40_STRICT|VERS_HTML20));

                        if (checkstack && !node->implicit)
                        {
                            checkstack = no;

                            if ( TY_(InlineDup)(doc, node) > 0 )
                                continue;
                        }

                        mode = MixedContent;
                    }
                    else
                    {
                        checkstack = yes;
                        mode = IgnoreWhitespace;
                    }

                    if (node->implicit)
                        TY_(Report)(doc, body, node, INSERTING_TAG);

                    TY_(InsertNodeAtEnd)(body, node);
//                    ParseTag(doc, node, mode);
//                    continue;
                    state = STATE_PARSE_TAG;
                    keepToken = yes;
                    continue;
                }

                /* discard unexpected tags */
                TY_(Report)(doc, body, node, DISCARDING_UNEXPECTED);
                TY_(FreeNode)( doc, node);
            } break;  /* STATE_INITIAL */


            case STATE_PARSE_TAG:
            {
                TidyParserMemory memory;
                memory.identity = TY_(ParseBody);
                memory.mode = mode;
                memory.original_node = body;
                memory.reentry_node = NULL;
                memory.reentry_mode = mode;
                memory.reentry_state = STATE_INITIAL;
                pushMemory( doc, memory );
                return node;
            } break;

            default:
            {
                state = STATE_COMPLETE;
            } break;

        } /* switch */
    } /* while */
    DEBUG_LOG(SPRTF("Exit ParseBody 1...\n"));
    return NULL;
}


/** MARK: TY_(ParseNoFrames)
 *  Parses the `noframes` tag.
 */
Node* TY_(ParseNoFrames)( TidyDocImpl* doc, Node *noframes, GetTokenMode mode, Bool popStack )
{
    TY_(oldParseNoFrames)( doc, noframes, mode );
    return NULL;
}


/** MARK: TY_(ParseFrameSet)
 *  Parses the `frameset` tag.
 */
Node* TY_(ParseFrameSet)( TidyDocImpl* doc, Node *frameset, GetTokenMode ARG_UNUSED(mode), Bool popStack )
{
    TY_(oldParseFrameSet)( doc, frameset, mode );
    return NULL;
}



/***************************************************************************//*
 ** MARK: - Post-Parse Operations
 ***************************************************************************/


/**
 *  Encloses all naked body text within `p` tags.
 */
static void EncloseBodyText(TidyDocImpl* doc)
{
    Node* node;
    Node* body = TY_(FindBody)(doc);

    if (!body)
        return;

    node = body->content;

    while (node)
    {
        if ((TY_(nodeIsText)(node) && !TY_(IsBlank)(doc->lexer, node)) ||
            (TY_(nodeIsElement)(node) && nodeCMIsOnlyInline(node)))
        {
            Node* p = TY_(InferredTag)(doc, TidyTag_P);
            TY_(InsertNodeBeforeElement)(node, p);
            while (node && (!TY_(nodeIsElement)(node) || nodeCMIsOnlyInline(node)))
            {
                Node* next = node->next;
                TY_(RemoveNode)(node);
                TY_(InsertNodeAtEnd)(p, node);
                node = next;
            }
            TrimSpaces(doc, p);
            continue;
        }
        node = node->next;
    }
}


/**
 *  Encloses naked text in certain elements within `p` tags.
 *
 *  <form>, <blockquote>, and <noscript> do not allow #PCDATA in
 *  HTML 4.01 Strict (%block; model instead of %flow;).
 */
static void EncloseBlockText(TidyDocImpl* doc, Node* node)
{
    Node *next;
    Node *block;

    while (node)
    {
        next = node->next;

        if (node->content)
            EncloseBlockText(doc, node->content);

        if (!(nodeIsFORM(node) || nodeIsNOSCRIPT(node) ||
              nodeIsBLOCKQUOTE(node))
            || !node->content)
        {
            node = next;
            continue;
        }

        block = node->content;

        if ((TY_(nodeIsText)(block) && !TY_(IsBlank)(doc->lexer, block)) ||
            (TY_(nodeIsElement)(block) && nodeCMIsOnlyInline(block)))
        {
            Node* p = TY_(InferredTag)(doc, TidyTag_P);
            TY_(InsertNodeBeforeElement)(block, p);
            while (block &&
                   (!TY_(nodeIsElement)(block) || nodeCMIsOnlyInline(block)))
            {
                Node* tempNext = block->next;
                TY_(RemoveNode)(block);
                TY_(InsertNodeAtEnd)(p, block);
                block = tempNext;
            }
            TrimSpaces(doc, p);
            continue;
        }

        node = next;
    }
}


/**
 *  Replaces elements that are obsolete with appropriate substitute tags.
 */
static void ReplaceObsoleteElements(TidyDocImpl* doc, Node* node)
{
    Node *next;

    while (node)
    {
        next = node->next;

        /* if (nodeIsDIR(node) || nodeIsMENU(node)) */
        /* HTML5 - <menu ... > is no longer obsolete */
        if (nodeIsDIR(node))
            TY_(CoerceNode)(doc, node, TidyTag_UL, yes, yes);

        if (nodeIsXMP(node) || nodeIsLISTING(node) ||
            (node->tag && node->tag->id == TidyTag_PLAINTEXT))
            TY_(CoerceNode)(doc, node, TidyTag_PRE, yes, yes);

        if (node->content)
            ReplaceObsoleteElements(doc, node->content);

        node = next;
    }
}


/**
 *  Performs checking of all attributes recursively starting at `node`.
 */
static void AttributeChecks(TidyDocImpl* doc, Node* node)
{
    Node *next;

    while (node)
    {
        next = node->next;

        if (TY_(nodeIsElement)(node))
        {
            if (node->tag && node->tag->chkattrs) /* [i_a]2 fix crash after adding SVG support with alt/unknown tag subtree insertion there */
                node->tag->chkattrs(doc, node);
            else
                TY_(CheckAttributes)(doc, node);
        }

        if (node->content)
            AttributeChecks(doc, node->content);

        assert( next != node ); /* http://tidy.sf.net/issue/1603538 */
        node = next;
    }
}


/***************************************************************************//*
 ** MARK: - Internal API Implementation
 ***************************************************************************/


/** MARK: TY_(CheckNodeIntegrity)
 *  Is used to perform a node integrity check after parsing an HTML or XML
 *  document.
 *  @note Actual performance of this check can be disabled by defining the
 *  macro NO_NODE_INTEGRITY_CHECK.
 */
Bool TY_(CheckNodeIntegrity)(Node *node)
{
#ifndef NO_NODE_INTEGRITY_CHECK
    Node *child;

    if (node->prev)
    {
        if (node->prev->next != node)
            return no;
    }

    if (node->next)
    {
        if (node->next == node || node->next->prev != node)
            return no;
    }

    if (node->parent)
    {
        if (node->prev == NULL && node->parent->content != node)
            return no;

        if (node->next == NULL && node->parent->last != node)
            return no;
    }

    for (child = node->content; child; child = child->next)
        if ( child->parent != node || !TY_(CheckNodeIntegrity)(child) )
            return no;

#endif
    return yes;
}


/** MARK: TY_(IsNewNode)
 *  Used to check if a node uses CM_NEW, which determines how attributes
 *  without values should be printed. This was introduced to deal with
 *  user-defined tags e.g. ColdFusion.
 */
Bool TY_(IsNewNode)(Node *node)
{
    if (node && node->tag)
    {
        return (node->tag->model & CM_NEW);
    }
    return yes;
}


/** MARK: TY_(CoerceNode)
 *  Transforms a given node to another element, for example, from a <p>
 *  to a <br>.
 */
void TY_(CoerceNode)(TidyDocImpl* doc, Node *node, TidyTagId tid, Bool obsolete, Bool unexpected)
{
    const Dict* tag = TY_(LookupTagDef)(tid);
    Node* tmp = TY_(InferredTag)(doc, tag->id);

    if (obsolete)
        TY_(Report)(doc, node, tmp, OBSOLETE_ELEMENT);
    else if (unexpected)
        TY_(Report)(doc, node, tmp, REPLACING_UNEX_ELEMENT);
    else
        TY_(Report)(doc, node, tmp, REPLACING_ELEMENT);

    TidyDocFree(doc, tmp->element);
    TidyDocFree(doc, tmp);

    node->was = node->tag;
    node->tag = tag;
    node->type = StartTag;
    node->implicit = yes;
    TidyDocFree(doc, node->element);
    node->element = TY_(tmbstrdup)(doc->allocator, tag->name);
}


/** MARK: TY_(RemoveNode)
 *  Extract a node and its children from a markup tree
 */
Node *TY_(RemoveNode)(Node *node)
{
    if (node->prev)
        node->prev->next = node->next;

    if (node->next)
        node->next->prev = node->prev;

    if (node->parent)
    {
        if (node->parent->content == node)
            node->parent->content = node->next;

        if (node->parent->last == node)
            node->parent->last = node->prev;
    }

    node->parent = node->prev = node->next = NULL;
    return node;
}


/** MARK: TY_(DiscardElement)
 *  Remove node from markup tree and discard it.
 */
Node *TY_(DiscardElement)( TidyDocImpl* doc, Node *element )
{
    Node *next = NULL;

    if (element)
    {
        next = element->next;
        TY_(RemoveNode)(element);
        TY_(FreeNode)( doc, element);
    }

    return next;
}


/** MARK: TY_(InsertNodeAtStart)
 *  Insert node into markup tree as the firt element of content of element.
 */
void TY_(InsertNodeAtStart)(Node *element, Node *node)
{
    node->parent = element;

    if (element->content == NULL)
        element->last = node;
    else
        element->content->prev = node;

    node->next = element->content;
    node->prev = NULL;
    element->content = node;
}


/** MARK: TY_(InsertNodeAtEnd)
 *  Insert node into markup tree as the last element of content of element.
 */
void TY_(InsertNodeAtEnd)(Node *element, Node *node)
{
    node->parent = element;
    node->prev = element->last;

    if (element->last != NULL)
        element->last->next = node;
    else
        element->content = node;

    element->last = node;
}


/** MARK: TY_(InsertNodeBeforeElement)
 *  Insert node into markup tree before element.
 */
void TY_(InsertNodeBeforeElement)(Node *element, Node *node)
{
    Node *parent;

    parent = element->parent;
    node->parent = parent;
    node->next = element;
    node->prev = element->prev;
    element->prev = node;

    if (node->prev)
        node->prev->next = node;

    if (parent->content == element)
        parent->content = node;
}


/** MARK: TY_(InsertNodeAfterElement)
 *  Insert node into markup tree after element.
 */
void TY_(InsertNodeAfterElement)(Node *element, Node *node)
{
    Node *parent;

    parent = element->parent;
    node->parent = parent;

    /* AQ - 13 Jan 2000 fix for parent == NULL */
    if (parent != NULL && parent->last == element)
        parent->last = node;
    else
    {
        node->next = element->next;
        /* AQ - 13 Jan 2000 fix for node->next == NULL */
        if (node->next != NULL)
            node->next->prev = node;
    }

    element->next = node;
    node->prev = element;
}


/** MARK: TY_(TrimEmptyElement)
 *  Trims a single, empty element, returning the next node.
 */
Node *TY_(TrimEmptyElement)( TidyDocImpl* doc, Node *element )
{
    if ( CanPrune(doc, element) )
    {
        if (element->type != TextNode)
        {
            doc->footnotes |= FN_TRIM_EMPTY_ELEMENT;
            TY_(Report)(doc, element, NULL, TRIM_EMPTY_ELEMENT);
        }

        return TY_(DiscardElement)(doc, element);
    }
    return element->next;
}


/** MARK: TY_(DropEmptyElements)
 *  Trims a tree of empty elements recursively, returning the next node.
 */
Node* TY_(DropEmptyElements)(TidyDocImpl* doc, Node* node)
{
    Node* next;

    while (node)
    {
        next = node->next;

        if (node->content)
            TY_(DropEmptyElements)(doc, node->content);

        if (!TY_(nodeIsElement)(node) &&
            !(TY_(nodeIsText)(node) && !(node->start < node->end)))
        {
            node = next;
            continue;
        }

        next = TY_(TrimEmptyElement)(doc, node);
        node = next;
    }

    return node;
}


/** MARK: TY_(IsBlank)
 *  Indicates whether or not a text node is blank, meaning that it consists
 *  of nothing, or a single space.
 */
Bool TY_(IsBlank)(Lexer *lexer, Node *node)
{
    Bool isBlank = TY_(nodeIsText)(node);
    if ( isBlank )
        isBlank = ( node->end == node->start ||       /* Zero length */
                   ( node->end == node->start+1      /* or one blank. */
                    && lexer->lexbuf[node->start] == ' ' ) );
        return isBlank;
}


/** MARK: TY_(IsJavaScript)
 *  Indicates whether or not a node is declared as containing javascript
 *  code.
 */
Bool TY_(IsJavaScript)(Node *node)
{
    Bool result = no;
    AttVal *attr;

    if (node->attributes == NULL)
        return yes;

    for (attr = node->attributes; attr; attr = attr->next)
    {
        if ( (attrIsLANGUAGE(attr) || attrIsTYPE(attr))
             && AttrContains(attr, "javascript") )
        {
            result = yes;
            break;
        }
    }

    return result;
}


/** MARK: TY_(ParseDocument)
 *  Parses an HTML document after lexing. It begins by properly configuring
 *  the overall HTML structure, and subsequently processes all remaining
 *  nodes.
 */
void TY_(ParseDocument)(TidyDocImpl* doc)
{
    Node *node, *html, *doctype = NULL;

    while ((node = TY_(GetToken)(doc, IgnoreWhitespace)) != NULL)
    {
        if (node->type == XmlDecl)
        {
            doc->xmlDetected = yes;

            if (TY_(FindXmlDecl)(doc) && doc->root.content)
            {
                TY_(Report)(doc, &doc->root, node, DISCARDING_UNEXPECTED);
                TY_(FreeNode)(doc, node);
                continue;
            }
            if (node->line > 1 || node->column != 1)
            {
                TY_(Report)(doc, &doc->root, node, SPACE_PRECEDING_XMLDECL);
            }
        }

        /* deal with comments etc. */
        if (InsertMisc( &doc->root, node ))
            continue;

        if (node->type == DocTypeTag)
        {
            if (doctype == NULL)
            {
                TY_(InsertNodeAtEnd)( &doc->root, node);
                doctype = node;
            }
            else
            {
                TY_(Report)(doc, &doc->root, node, DISCARDING_UNEXPECTED);
                TY_(FreeNode)( doc, node);
            }
            continue;
        }

        if (node->type == EndTag)
        {
            TY_(Report)(doc, &doc->root, node, DISCARDING_UNEXPECTED);
            TY_(FreeNode)( doc, node);
            continue;
        }

        if (node->type == StartTag && nodeIsHTML(node))
        {
            AttVal *xmlns;

            xmlns = TY_(AttrGetById)(node, TidyAttr_XMLNS);

            if (AttrValueIs(xmlns, XHTML_NAMESPACE))
            {
                Bool htmlOut = cfgBool( doc, TidyHtmlOut );
                doc->lexer->isvoyager = yes;                  /* Unless plain HTML */
                TY_(SetOptionBool)( doc, TidyXhtmlOut, !htmlOut ); /* is specified, output*/
                TY_(SetOptionBool)( doc, TidyXmlOut, !htmlOut );   /* will be XHTML. */

                /* adjust other config options, just as in config.c */
                if ( !htmlOut )
                {
                    TY_(SetOptionBool)( doc, TidyUpperCaseTags, no );
                    TY_(SetOptionInt)( doc, TidyUpperCaseAttrs, no );
                }
            }
        }

        if ( node->type != StartTag || !nodeIsHTML(node) )
        {
            TY_(UngetToken)( doc );
            html = TY_(InferredTag)(doc, TidyTag_HTML);
        }
        else
            html = node;

        /*\
         *  #72, avoid MISSING_DOCTYPE if show-body-only.
         *  #191, also if --doctype omit, that is TidyDoctypeOmit
         *  #342, adjust tags to html4-- if not 'auto' or 'html5'
        \*/
        if (!TY_(FindDocType)(doc))
        {
            ulong dtmode = cfg( doc, TidyDoctypeMode );
            if ((dtmode != TidyDoctypeOmit) && !showingBodyOnly(doc))
                TY_(Report)(doc, NULL, NULL, MISSING_DOCTYPE);
            if ((dtmode != TidyDoctypeAuto) && (dtmode != TidyDoctypeHtml5))
            {
                /*\
                 *  Issue #342 - if not doctype 'auto', or 'html5'
                 *  then reset mode htm4-- parsing
                \*/
                TY_(AdjustTags)(doc); /* Dynamically modify the tags table to html4-- mode */
            }
        }
        TY_(InsertNodeAtEnd)( &doc->root, html);
        ParseHTMLWithNode( doc, html );
        break;
    }

    /* do this before any more document fixes */
    if ( cfg( doc, TidyAccessibilityCheckLevel ) > 0 )
        TY_(AccessibilityChecks)( doc );

    if (!TY_(FindHTML)(doc))
    {
        /* a later check should complain if <body> is empty */
        html = TY_(InferredTag)(doc, TidyTag_HTML);
        TY_(InsertNodeAtEnd)( &doc->root, html);
        ParseHTMLWithNode( doc, html );
    }

    node = TY_(FindTITLE)(doc);
    if (!node)
    {
        Node* head = TY_(FindHEAD)(doc);
        /* #72, avoid MISSING_TITLE_ELEMENT if show-body-only (but allow InsertNodeAtEnd to avoid new warning) */
        if (!showingBodyOnly(doc))
        {
            TY_(Report)(doc, head, NULL, MISSING_TITLE_ELEMENT);
        }
        TY_(InsertNodeAtEnd)(head, TY_(InferredTag)(doc, TidyTag_TITLE));
    }
    else if (!node->content && !showingBodyOnly(doc))
    {
        /* Is #839 - warn node is blank in HTML5 */
        if (TY_(IsHTML5Mode)(doc))
        {
            TY_(Report)(doc, node, NULL, BLANK_TITLE_ELEMENT);
        }
    }

    AttributeChecks(doc, &doc->root);
    ReplaceObsoleteElements(doc, &doc->root);
    TY_(DropEmptyElements)(doc, &doc->root);
    CleanSpaces(doc, &doc->root);

    if (cfgBool(doc, TidyEncloseBodyText))
        EncloseBodyText(doc);
    if (cfgBool(doc, TidyEncloseBlockText))
        EncloseBlockText(doc, &doc->root);
}


/** MARK: TY_(XMLPreserveWhiteSpace)
 *  Indicates whether or not whitespace is to be preserved in XHTML/XML
 *  documents.
 */
Bool TY_(XMLPreserveWhiteSpace)( TidyDocImpl* doc, Node *element)
{
    AttVal *attribute;

    /* search attributes for xml:space */
    for (attribute = element->attributes; attribute; attribute = attribute->next)
    {
        if (attrIsXML_SPACE(attribute))
        {
            if (AttrValueIs(attribute, "preserve"))
                return yes;

            return no;
        }
    }

    if (element->element == NULL)
        return no;
        
    /* kludge for html docs without explicit xml:space attribute */
    if (nodeIsPRE(element)    ||
        nodeIsSCRIPT(element) ||
        nodeIsSTYLE(element)  ||
        TY_(FindParser)(doc, element) == TY_(ParsePre))
        return yes;

    /* kludge for XSL docs */
    if ( TY_(tmbstrcasecmp)(element->element, "xsl:text") == 0 )
        return yes;

    return no;
}


/** MARK: TY_(ParseXMLElement)
 *  Parses the given XML element.
 */
static void ParseXMLElement(TidyDocImpl* doc, Node *element, GetTokenMode mode)
{
    Lexer* lexer = doc->lexer;
    Node *node;

    /* if node is pre or has xml:space="preserve" then do so */

    if ( TY_(XMLPreserveWhiteSpace)(doc, element) )
        mode = Preformatted;

    while ((node = TY_(GetToken)(doc, mode)) != NULL)
    {
        if (node->type == EndTag &&
           node->element && element->element &&
           TY_(tmbstrcmp)(node->element, element->element) == 0)
        {
            TY_(FreeNode)( doc, node);
            element->closed = yes;
            break;
        }

        /* discard unexpected end tags */
        if (node->type == EndTag)
        {
            if (element)
                TY_(Report)(doc, element, node, UNEXPECTED_ENDTAG_IN);
            else
                TY_(Report)(doc, element, node, UNEXPECTED_ENDTAG_ERR);

            TY_(FreeNode)( doc, node);
            continue;
        }

        /* parse content on seeing start tag */
        if (node->type == StartTag)
            ParseXMLElement( doc, node, mode );

        TY_(InsertNodeAtEnd)(element, node);
    }

    /*
     if first child is text then trim initial space and
     delete text node if it is empty.
    */

    node = element->content;

    if (TY_(nodeIsText)(node) && mode != Preformatted)
    {
        if ( lexer->lexbuf[node->start] == ' ' )
        {
            node->start++;

            if (node->start >= node->end)
                TY_(DiscardElement)( doc, node );
        }
    }

    /*
     if last child is text then trim final space and
     delete the text node if it is empty
    */

    node = element->last;

    if (TY_(nodeIsText)(node) && mode != Preformatted)
    {
        if ( lexer->lexbuf[node->end - 1] == ' ' )
        {
            node->end--;

            if (node->start >= node->end)
                TY_(DiscardElement)( doc, node );
        }
    }
}


/** MARK: TY_(ParseXMLDocument)
 *  Parses the document using Tidy's XML parser.
 */
void TY_(ParseXMLDocument)(TidyDocImpl* doc)
{
    Node *node, *doctype = NULL;

    TY_(SetOptionBool)( doc, TidyXmlTags, yes );

    doc->xmlDetected = yes;

    while ((node = TY_(GetToken)(doc, IgnoreWhitespace)) != NULL)
    {
        /* discard unexpected end tags */
        if (node->type == EndTag)
        {
            TY_(Report)(doc, NULL, node, UNEXPECTED_ENDTAG);
            TY_(FreeNode)( doc, node);
            continue;
        }

         /* deal with comments etc. */
        if (InsertMisc( &doc->root, node))
            continue;

        if (node->type == DocTypeTag)
        {
            if (doctype == NULL)
            {
                TY_(InsertNodeAtEnd)( &doc->root, node);
                doctype = node;
            }
            else
            {
                TY_(Report)(doc, &doc->root, node, DISCARDING_UNEXPECTED);
                TY_(FreeNode)( doc, node);
            }
            continue;
        }

        if (node->type == StartEndTag)
        {
            TY_(InsertNodeAtEnd)( &doc->root, node);
            continue;
        }

       /* if start tag then parse element's content */
        if (node->type == StartTag)
        {
            TY_(InsertNodeAtEnd)( &doc->root, node );
            ParseXMLElement( doc, node, IgnoreWhitespace );
            continue;
        }

        TY_(Report)(doc, &doc->root, node, DISCARDING_UNEXPECTED);
        TY_(FreeNode)( doc, node);
    }

    /* ensure presence of initial <?xml version="1.0"?> */
    if ( cfgBool(doc, TidyXmlDecl) )
        TY_(FixXmlDecl)( doc );
}



/*
 * local variables:
 * mode: c
 * indent-tabs-mode: nil
 * c-basic-offset: 4
 * eval: (c-set-offset 'substatement-open 0)
 * end:
 */<|MERGE_RESOLUTION|>--- conflicted
+++ resolved
@@ -23,19 +23,9 @@
 static void ParseTag( TidyDocImpl* doc, Node *node, GetTokenMode mode );
 
 
-<<<<<<< HEAD
-/*
- insert "node" into markup tree as the first element
- of content of "element"
-*/
-void TY_(InsertNodeAtStart)(Node *element, Node *node)
-{
-    node->parent = element;
-=======
 /****************************************************************************//*
  ** MARK: - Configuration Options
  ***************************************************************************/
->>>>>>> 0cfaff64
 
 
 /**
@@ -46,7 +36,7 @@
 #define showingBodyOnly(doc) (cfgAutoBool(doc,TidyBodyOnly) == TidyYesState) ? yes : no
 
 
-/***************************************************************************//*
+/****************************************************************************//*
  ** MARK: - Node Operations
  ***************************************************************************/
 
@@ -719,30 +709,9 @@
 }
 
 
-<<<<<<< HEAD
-    /*\
-     *  Issue #212 - If it is likely that it may be necessary
-     *  to move a leading space into a text node before this
-     *  element, then keep the mode MixedContent to keep any
-     *  leading space
-    \*/
-    if ( !(element->tag->model & CM_INLINE) ||
-          (element->tag->model & CM_FIELD ) )
-    {
-        mode = IgnoreWhitespace;
-    }
-    else if (mode == IgnoreWhitespace)
-    {
-        /* Issue #212 - Further fix in case ParseBlock() is called with 'IgnoreWhitespace'
-           when such a leading space may need to be inserted before this element to 
-           preserve the browser view */
-        mode = MixedContent;
-    }
-=======
 /***************************************************************************//*
  ** MARK: - Parsers Support
  ***************************************************************************/
->>>>>>> 0cfaff64
 
 
 /**
@@ -1776,14 +1745,10 @@
 }
 
 
-<<<<<<< HEAD
-TY_PRIVATE void TY_(ParseInline)( TidyDocImpl* doc, Node *element, GetTokenMode mode )
-=======
 /** MARK: TY_(oldParseInline)
  *  Parse inline element nodes.
  */
 void* TY_(oldParseInline)( TidyDocImpl* doc, Node *element, GetTokenMode mode )
->>>>>>> 0cfaff64
 {
 #if defined(ENABLE_DEBUG_LOG)
     static int in_parse_inline = 0;
@@ -3960,50 +3925,7 @@
         TY_(FreeNode)( doc, node);
     }
     DEBUG_LOG(SPRTF("Exit ParseHead 1...\n"));
-<<<<<<< HEAD
-}
-
-/*\ 
- *  Issue #166 - repeated <main> element
- *  But this service is generalised to check for other duplicate elements
-\*/
-static Bool TY_(FindNodeWithId)( Node *node, TidyTagId tid )
-{
-    Node *content;
-    while (node)
-    {
-        if (TagIsId(node,tid))
-            return yes;
-        /*\ 
-         *   Issue #459 - Under certain circumstances, with many node this use of
-         *   'for (content = node->content; content; content = content->content)'
-         *   would produce a **forever** circle, or at least a very extended loop...
-         *   It is sufficient to test the content, if it exists,
-         *   to quickly iterate all nodes. Now all nodes are tested only once.
-        \*/ 
-        content = node->content;
-        if (content)
-        {
-            if (TY_(FindNodeWithId)(content,tid))
-                return yes;
-        }
-        node = node->next;
-    }
-    return no;
-}
-
-
-/*\ 
- *  Issue #166 - repeated <main> element
- *  Do a global search for an element
-\*/
-static Bool TY_(FindNodeById)( TidyDocImpl* doc, TidyTagId tid )
-{
-    Node *node = (doc ? doc->root.content : NULL);
-    return TY_(FindNodeWithId)(node,tid);
-=======
     return NULL;
->>>>>>> 0cfaff64
 }
 
 
